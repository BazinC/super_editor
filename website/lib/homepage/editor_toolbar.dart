import 'dart:math';

import 'package:flutter/material.dart';
import 'package:follow_the_leader/follow_the_leader.dart';
import 'package:overlord/follow_the_leader.dart';
import 'package:super_editor/super_editor.dart';
import 'package:website/infrastructure/super_editor_item_selector.dart';

/// Small toolbar that is intended to display near some selected
/// text and offer a few text formatting controls.
///
/// [EditorToolbar] expects to be displayed in a [Stack] where it
/// will position itself based on the given [anchor]. This can be
/// accomplished, for example, by adding [EditorToolbar] to the
/// application [Overlay]. Any other [Stack] should work, too.
class EditorToolbar extends StatefulWidget {
  const EditorToolbar({
    super.key,
    required this.editorViewportKey,
    required this.editorFocusNode,
    required this.editor,
    required this.document,
    required this.composer,
    required this.anchor,
    required this.closeToolbar,
  });

  /// [GlobalKey] that should be attached to a widget that wraps the viewport
  /// area, which keeps the toolbar from appearing outside of the editor area.
  final GlobalKey editorViewportKey;

  /// A [LeaderLink] that should be attached to the boundary of the toolbar
  /// focal area, such as wrapped around the user's selection area.
  ///
  /// The toolbar is positioned relative to this anchor link.
  final LeaderLink anchor;
<<<<<<< HEAD

  /// The [FocusNode] attached to the editor to which this toolbar applies.
  final FocusNode editorFocusNode;
=======
>>>>>>> 2dc37420

  /// The [FocusNode] attached to the editor to which this toolbar applies.
  final FocusNode editorFocusNode;

  /// The [editor] is used to alter document content, such as
  /// when the user selects a different block format for a
  /// text blob, e.g., paragraph, header, blockquote, or
  /// to apply styles to text.
  final Editor? editor;

  final Document document;

  /// The [composer] provides access to the user's current
  /// selection within the document, which dictates the
  /// content that is altered by the toolbar's options.
  final DocumentComposer composer;

  /// Delegate that instructs the owner of this [EditorToolbar]
  /// to close the toolbar, such as after submitting a URL
  /// for some text.
  final VoidCallback closeToolbar;

  @override
  State<EditorToolbar> createState() => _EditorToolbarState();
}

class _EditorToolbarState extends State<EditorToolbar> {
  late final FollowerAligner _toolbarAligner;
  late FollowerBoundary _screenBoundary;

  bool _showUrlField = false;
  late FocusNode _popoverFocusNode;
  late FocusNode _urlFocusNode;
  ImeAttributedTextEditingController? _urlController;

  @override
  void initState() {
    super.initState();

    _toolbarAligner = CupertinoPopoverToolbarAligner(widget.editorViewportKey);

    _popoverFocusNode = FocusNode();

    _urlFocusNode = FocusNode();
    _urlController =
        ImeAttributedTextEditingController(controller: SingleLineAttributedTextEditingController(_applyLink)) //
          ..onPerformActionPressed = _onPerformAction
          ..text = AttributedText("https://");
  }

  @override
  void didChangeDependencies() {
    super.didChangeDependencies();

    _screenBoundary = WidgetFollowerBoundary(
      boundaryKey: widget.editorViewportKey,
      devicePixelRatio: MediaQuery.devicePixelRatioOf(context),
    );
  }

  @override
  void dispose() {
    _urlFocusNode.dispose();
    _urlController!.dispose();
    _popoverFocusNode.dispose();

    super.dispose();
  }

  /// Returns true if the currently selected text node is capable of being
  /// transformed into a different type text node, returns false if
  /// multiple nodes are selected, no node is selected, or the selected
  /// node is not a standard text block.
  bool _isConvertibleNode() {
    final selection = widget.composer.selection!;
    if (selection.base.nodeId != selection.extent.nodeId) {
      return false;
    }

    final selectedNode = widget.document.getNodeById(selection.extent.nodeId);
    return selectedNode is ParagraphNode || selectedNode is ListItemNode;
  }

  /// Returns the block type of the currently selected text node.
  ///
  /// Throws an exception if the currently selected node is not a text node.
  _TextType _getCurrentTextType() {
    final selectedNode = widget.document.getNodeById(widget.composer.selection!.extent.nodeId);
    if (selectedNode is ParagraphNode) {
      final type = selectedNode.getMetadataValue('blockType');

      if (type == header1Attribution) {
        return _TextType.header1;
      } else if (type == header2Attribution) {
        return _TextType.header2;
      } else if (type == header3Attribution) {
        return _TextType.header3;
      } else if (type == blockquoteAttribution) {
        return _TextType.blockquote;
      } else {
        return _TextType.paragraph;
      }
    } else if (selectedNode is ListItemNode) {
      return selectedNode.type == ListItemType.ordered ? _TextType.orderedListItem : _TextType.unorderedListItem;
    } else {
      throw Exception('Alignment does not apply to node of type: $selectedNode');
    }
  }

  /// Returns the text alignment of the currently selected text node.
  ///
  /// Throws an exception if the currently selected node is not a text node.
  TextAlign _getCurrentTextAlignment() {
    final selectedNode = widget.document.getNodeById(widget.composer.selection!.extent.nodeId);
    if (selectedNode is ParagraphNode) {
      final align = selectedNode.getMetadataValue('textAlign');
      switch (align) {
        case 'left':
          return TextAlign.left;
        case 'center':
          return TextAlign.center;
        case 'right':
          return TextAlign.right;
        case 'justify':
          return TextAlign.justify;
        default:
          return TextAlign.left;
      }
    } else {
      throw Exception('Invalid node type: $selectedNode');
    }
  }

  /// Returns true if a single text node is selected and that text node
  /// is capable of respecting alignment, returns false otherwise.
  bool _isTextAlignable() {
    final selection = widget.composer.selection!;
    if (selection.base.nodeId != selection.extent.nodeId) {
      return false;
    }

    final selectedNode = widget.document.getNodeById(selection.extent.nodeId);
    return selectedNode is ParagraphNode;
  }

  /// Converts the currently selected text node into a new type of
  /// text node, represented by [newType].
  ///
  /// For example: convert a paragraph to a blockquote, or a header
  /// to a list item.
  void _convertTextToNewType(_TextType? newType) {
    final existingTextType = _getCurrentTextType();

    if (existingTextType == newType) {
      // The text is already the desired type. Return.
      return;
    }

    if (_isListItem(existingTextType) && _isListItem(newType)) {
      widget.editor!.execute([
        ChangeListItemTypeRequest(
          nodeId: widget.composer.selection!.extent.nodeId,
          newType: newType == _TextType.orderedListItem ? ListItemType.ordered : ListItemType.unordered,
        ),
      ]);
    } else if (_isListItem(existingTextType) && !_isListItem(newType)) {
      widget.editor!.execute([
        ConvertListItemToParagraphRequest(
          nodeId: widget.composer.selection!.extent.nodeId,
          paragraphMetadata: {
            'blockType': _getBlockTypeAttribution(newType),
          },
        ),
      ]);
    } else if (!_isListItem(existingTextType) && _isListItem(newType)) {
      widget.editor!.execute([
        ConvertParagraphToListItemRequest(
          nodeId: widget.composer.selection!.extent.nodeId,
          type: newType == _TextType.orderedListItem ? ListItemType.ordered : ListItemType.unordered,
        ),
      ]);
    } else {
      // Apply a new block type to an existing paragraph node.
      widget.editor!.execute([
        ChangeParagraphBlockTypeRequest(
          nodeId: widget.composer.selection!.extent.nodeId,
          blockType: _getBlockTypeAttribution(newType),
        ),
      ]);
    }
  }

  /// Returns true if the given [_TextType] represents an
  /// ordered or unordered list item, returns false otherwise.
  bool _isListItem(_TextType? type) {
    return type == _TextType.orderedListItem || type == _TextType.unorderedListItem;
  }

  /// Returns the text [Attribution] associated with the given
  /// [_TextType], e.g., [_TextType.header1] -> [header1Attribution].
  Attribution? _getBlockTypeAttribution(_TextType? newType) {
    switch (newType) {
      case _TextType.header1:
        return header1Attribution;
      case _TextType.header2:
        return header2Attribution;
      case _TextType.header3:
        return header3Attribution;
      case _TextType.blockquote:
        return blockquoteAttribution;
      case _TextType.paragraph:
      default:
        return null;
    }
  }

  /// Toggles bold styling for the current selected text.
  void _toggleBold() {
    widget.editor!.execute([
      ToggleTextAttributionsRequest(
        documentRange: widget.composer.selection!,
        attributions: {boldAttribution},
      ),
    ]);
  }

  /// Toggles italic styling for the current selected text.
  void _toggleItalics() {
    widget.editor!.execute([
      ToggleTextAttributionsRequest(
        documentRange: widget.composer.selection!,
        attributions: {italicsAttribution},
      ),
    ]);
  }

  /// Toggles strikethrough styling for the current selected text.
  void _toggleStrikethrough() {
    widget.editor!.execute([
      ToggleTextAttributionsRequest(
        documentRange: widget.composer.selection!,
        attributions: {strikethroughAttribution},
      ),
    ]);
  }

  /// Returns true if the current text selection includes part
  /// or all of a single link, returns false if zero links are
  /// in the selection or if 2+ links are in the selection.
  bool _isSingleLinkSelected() {
    return _getSelectedLinkSpans().length == 1;
  }

  /// Returns true if the current text selection includes 2+
  /// links, returns false otherwise.
  bool _areMultipleLinksSelected() {
    return _getSelectedLinkSpans().length >= 2;
  }

  /// Returns any link-based [AttributionSpan]s that appear partially
  /// or wholly within the current text selection.
  Set<AttributionSpan> _getSelectedLinkSpans() {
    final selection = widget.composer.selection!;
    final baseOffset = (selection.base.nodePosition as TextPosition).offset;
    final extentOffset = (selection.extent.nodePosition as TextPosition).offset;
    final selectionStart = min(baseOffset, extentOffset);
    final selectionEnd = max(baseOffset, extentOffset);
    final selectionRange = SpanRange(selectionStart, selectionEnd - 1);

    final textNode = widget.document.getNodeById(selection.extent.nodeId) as TextNode;
    final text = textNode.text;

    final overlappingLinkAttributions = text.getAttributionSpansInRange(
      attributionFilter: (Attribution attribution) => attribution is LinkAttribution,
      range: selectionRange,
    );

    return overlappingLinkAttributions;
  }

  /// Takes appropriate action when the toolbar's link button is
  /// pressed.
  void _onLinkPressed() {
    final selection = widget.composer.selection!;
    final baseOffset = (selection.base.nodePosition as TextPosition).offset;
    final extentOffset = (selection.extent.nodePosition as TextPosition).offset;
    final selectionStart = min(baseOffset, extentOffset);
    final selectionEnd = max(baseOffset, extentOffset);
    final selectionRange = SpanRange(selectionStart, selectionEnd - 1);

    final textNode = widget.document.getNodeById(selection.extent.nodeId) as TextNode;
    final text = textNode.text;

    final overlappingLinkAttributions = text.getAttributionSpansInRange(
      attributionFilter: (Attribution attribution) => attribution is LinkAttribution,
      range: selectionRange,
    );

    if (overlappingLinkAttributions.length >= 2) {
      // Do nothing when multiple links are selected.
      return;
    }

    if (overlappingLinkAttributions.isNotEmpty) {
      // The selected text contains one other link.
      final overlappingLinkSpan = overlappingLinkAttributions.first;
      final isLinkSelectionOnTrailingEdge =
          (overlappingLinkSpan.start >= selectionRange.start && overlappingLinkSpan.start <= selectionRange.end) ||
              (overlappingLinkSpan.end >= selectionRange.start && overlappingLinkSpan.end <= selectionRange.end);

      if (isLinkSelectionOnTrailingEdge) {
        // The selected text covers the beginning, or the end, or the entire
        // existing link. Remove the link attribution from the selected text.
        text.removeAttribution(overlappingLinkSpan.attribution, selectionRange);
      } else {
        // The selected text sits somewhere within the existing link. Remove
        // the entire link attribution.
        text.removeAttribution(
          overlappingLinkSpan.attribution,
          overlappingLinkSpan.range,
        );
      }
    } else {
      // There are no other links in the selection. Show the URL text field.
      setState(() {
        _showUrlField = true;
        _urlFocusNode.requestFocus();
      });
    }
  }

  /// Takes the text from the [urlController] and applies it as a link
  /// attribution to the currently selected text.
  void _applyLink() {
    final url = _urlController!.text.text;

    final selection = widget.composer.selection!;
    final baseOffset = (selection.base.nodePosition as TextPosition).offset;
    final extentOffset = (selection.extent.nodePosition as TextPosition).offset;
    final selectionStart = min(baseOffset, extentOffset);
    final selectionEnd = max(baseOffset, extentOffset);
    final selectionRange = TextRange(start: selectionStart, end: selectionEnd - 1);

    final textNode = widget.document.getNodeById(selection.extent.nodeId) as TextNode;
    final text = textNode.text;

    final trimmedRange = _trimTextRangeWhitespace(text, selectionRange);

    final linkAttribution = LinkAttribution(url);

    widget.editor!.execute([
      AddTextAttributionsRequest(
        documentRange: DocumentRange(
          start: DocumentPosition(
            nodeId: textNode.id,
            nodePosition: TextNodePosition(offset: trimmedRange.start),
          ),
          end: DocumentPosition(
            nodeId: textNode.id,
            nodePosition: TextNodePosition(offset: trimmedRange.end),
          ),
        ),
        attributions: {linkAttribution},
      ),
    ]);

    // Clear the field and hide the URL bar
<<<<<<< HEAD
    _urlController!.clear();
=======
    _urlController!.clearTextAndSelection();
>>>>>>> 2dc37420
    setState(() {
      _showUrlField = false;
      _urlFocusNode.unfocus(disposition: UnfocusDisposition.previouslyFocusedChild);
      widget.closeToolbar();
    });
  }

  /// Given [text] and a [range] within the [text], the [range] is
  /// shortened on both sides to remove any trailing whitespace and
  /// the new range is returned.
  SpanRange _trimTextRangeWhitespace(AttributedText text, TextRange range) {
    int startOffset = range.start;
    int endOffset = range.end;

    while (startOffset < range.end && text.text[startOffset] == ' ') {
      startOffset += 1;
    }
    while (endOffset > startOffset && text.text[endOffset] == ' ') {
      endOffset -= 1;
    }

    // Add 1 to the end offset because SpanRange treats the end offset to be exclusive.
    return SpanRange(startOffset, endOffset + 1);
  }

  /// Returns the localized name for the given [_TextType], e.g.,
  /// "Paragraph" or "Header 1".
  String _getTextTypeName(_TextType textType) {
    switch (textType) {
      case _TextType.header1:
        return 'Header 1';
      case _TextType.header2:
        return 'Header 2';
      case _TextType.header3:
        return 'Header 3';
      case _TextType.paragraph:
        return 'Paragraph';
      case _TextType.blockquote:
        return 'Blockquote';
      case _TextType.orderedListItem:
        return 'Ordered List Item';
      case _TextType.unorderedListItem:
        return 'Unordered List Item';
    }
  }

  /// Changes the alignment of the current selected text node
  /// to reflect [newAlignment].
  void _changeAlignment(TextAlign? newAlignment) {
    if (newAlignment == null) {
      return;
    }

    widget.editor!.execute([
      ChangeParagraphAlignmentRequest(
        nodeId: widget.composer.selection!.extent.nodeId,
        alignment: newAlignment,
      ),
    ]);
  }

  void _onPerformAction(TextInputAction action) {
    if (action == TextInputAction.done) {
      _applyLink();
    }
  }

  /// Called when the user selects a block type on the toolbar.
  void _onBlockTypeSelected(SuperEditorDemoTextItem? selectedItem) {
    if (selectedItem != null) {
      setState(() {
        _convertTextToNewType(_TextType.values //
            .where((e) => e.name == selectedItem.id)
            .first);
      });
    }
  }

  /// Called when the user selects an alignment on the toolbar.
  void _onAlignmentSelected(SuperEditorDemoIconItem? selectedItem) {
    if (selectedItem != null) {
      setState(() {
        _changeAlignment(TextAlign.values.firstWhere((e) => e.name == selectedItem.id));
      });
    }
  }

  @override
  Widget build(BuildContext context) {
    return BuildInOrder(
      children: [
        FollowerFadeOutBeyondBoundary(
          link: widget.anchor,
          boundary: _screenBoundary,
          child: Follower.withAligner(
            link: widget.anchor,
            aligner: _toolbarAligner,
            boundary: _screenBoundary,
            showWhenUnlinked: false,
            child: _buildToolbars(),
          ),
        ),
      ],
    );
  }

  Widget _buildToolbars() {
    return SuperEditorPopover(
      popoverFocusNode: _popoverFocusNode,
      editorFocusNode: widget.editorFocusNode,
      child: Column(
        mainAxisSize: MainAxisSize.min,
        children: [
          _buildToolbar(),
          if (_showUrlField) ...[
            const SizedBox(height: 8),
            _buildUrlField(),
          ],
        ],
      ),
    );
  }

  Widget _buildToolbar() {
    return IntrinsicWidth(
      child: Material(
        shape: const StadiumBorder(),
        elevation: 5,
        clipBehavior: Clip.hardEdge,
        child: SizedBox(
          height: 40,
          child: Row(
            crossAxisAlignment: CrossAxisAlignment.stretch,
            children: [
              // Only allow the user to select a new type of text node if
              // the currently selected node can be converted.
              if (_isConvertibleNode()) ...[
                Tooltip(
                  message: 'Block type',
                  child: _buildBlockTypeSelector(),
                ),
                _buildVerticalDivider(),
              ],
              Center(
                child: IconButton(
                  onPressed: _toggleBold,
                  icon: const Icon(Icons.format_bold),
                  splashRadius: 16,
                  tooltip: 'Bold',
                ),
              ),
              Center(
                child: IconButton(
                  onPressed: _toggleItalics,
                  icon: const Icon(Icons.format_italic),
                  splashRadius: 16,
                  tooltip: 'Italics',
                ),
              ),
              Center(
                child: IconButton(
                  onPressed: _toggleStrikethrough,
                  icon: const Icon(Icons.strikethrough_s),
                  splashRadius: 16,
                  tooltip: 'Strikethrough',
                ),
              ),
              Center(
                child: IconButton(
                  onPressed: _areMultipleLinksSelected() ? null : _onLinkPressed,
                  icon: const Icon(Icons.link),
                  color: _isSingleLinkSelected() ? const Color(0xFF007AFF) : IconTheme.of(context).color,
                  splashRadius: 16,
                  tooltip: 'Link',
                ),
              ),
              // Only display alignment controls if the currently selected text
              // node respects alignment. List items, for example, do not.
              if (_isTextAlignable()) //
                Row(
                  mainAxisSize: MainAxisSize.min,
                  children: [
                    _buildVerticalDivider(),
                    Tooltip(
                      message: 'Text Alignment',
                      child: _buildAlignmentSelector(),
                    ),
                  ],
                ),

              _buildVerticalDivider(),
              Center(
                child: IconButton(
                  onPressed: () {},
                  icon: const Icon(Icons.more_vert),
                  splashRadius: 16,
                  tooltip: 'More options',
                ),
              ),
            ],
          ),
        ),
      ),
    );
  }

  Widget _buildAlignmentSelector() {
    final alignment = _getCurrentTextAlignment();
    return SuperEditorDemoIconItemSelector(
      parentFocusNode: widget.editorFocusNode,
      boundaryKey: widget.editorViewportKey,
      value: SuperEditorDemoIconItem(
        id: alignment.name,
        icon: _buildTextAlignIcon(alignment),
      ),
      items: const [TextAlign.left, TextAlign.center, TextAlign.right, TextAlign.justify]
          .map(
            (alignment) => SuperEditorDemoIconItem(
              icon: _buildTextAlignIcon(alignment),
              id: alignment.name,
            ),
          )
          .toList(),
      onSelected: _onAlignmentSelected,
    );
  }

  Widget _buildBlockTypeSelector() {
    final currentBlockType = _getCurrentTextType();
    return SuperEditorDemoTextItemSelector(
      parentFocusNode: widget.editorFocusNode,
      boundaryKey: widget.editorViewportKey,
      id: SuperEditorDemoTextItem(
        id: currentBlockType.name,
        label: _getTextTypeName(currentBlockType),
      ),
      items: _TextType.values
          .map(
            (blockType) => SuperEditorDemoTextItem(
              id: blockType.name,
              label: _getTextTypeName(blockType),
            ),
          )
          .toList(),
      onSelected: _onBlockTypeSelected,
    );
  }

  Widget _buildUrlField() {
    return Material(
      shape: const StadiumBorder(),
      elevation: 5,
      clipBehavior: Clip.hardEdge,
      child: Container(
        width: 400,
        height: 40,
        padding: const EdgeInsets.symmetric(horizontal: 16, vertical: 8),
        child: Row(
          children: [
            Expanded(
              child: SuperTextField(
                focusNode: _urlFocusNode,
                textController: _urlController,
                minLines: 1,
                maxLines: 1,
                inputSource: TextInputSource.ime,
                hintBehavior: HintBehavior.displayHintUntilTextEntered,
                hintBuilder: (context) {
                  return const Text(
                    "enter a url...",
                    style: TextStyle(
                      color: Colors.grey,
                      fontSize: 16,
                    ),
                  );
                },
                textStyleBuilder: (_) {
                  return const TextStyle(
                    color: Colors.black,
                    fontSize: 16,
                  );
                },
              ),
            ),
            IconButton(
              icon: const Icon(Icons.close),
              iconSize: 20,
              splashRadius: 16,
              padding: EdgeInsets.zero,
              onPressed: () {
                setState(() {
                  _urlFocusNode.unfocus();
                  _showUrlField = false;
<<<<<<< HEAD
                  _urlController!.clear();
=======
                  _urlController!.clearTextAndSelection();
>>>>>>> 2dc37420
                });
              },
            ),
          ],
        ),
      ),
    );
  }

  Widget _buildVerticalDivider() {
    return Container(
      width: 1,
      color: Colors.grey.shade300,
    );
  }

  IconData _buildTextAlignIcon(TextAlign align) {
    switch (align) {
      case TextAlign.left:
      case TextAlign.start:
        return Icons.format_align_left;
      case TextAlign.center:
        return Icons.format_align_center;
      case TextAlign.right:
      case TextAlign.end:
        return Icons.format_align_right;
      case TextAlign.justify:
        return Icons.format_align_justify;
    }
  }
}

enum _TextType {
  header1,
  header2,
  header3,
  paragraph,
  blockquote,
  orderedListItem,
  unorderedListItem,
}

class SingleLineAttributedTextEditingController extends AttributedTextEditingController {
  SingleLineAttributedTextEditingController(this.onSubmit);

  final VoidCallback onSubmit;

  @override
  void insertNewline() {
    // Don't insert newline in a single-line text field.

    // Invoke callback to take action on enter.
    onSubmit();

    // TODO: this is a hack. SuperTextField shouldn't insert newlines in a single
    // line field (#697).
  }
}<|MERGE_RESOLUTION|>--- conflicted
+++ resolved
@@ -34,12 +34,6 @@
   ///
   /// The toolbar is positioned relative to this anchor link.
   final LeaderLink anchor;
-<<<<<<< HEAD
-
-  /// The [FocusNode] attached to the editor to which this toolbar applies.
-  final FocusNode editorFocusNode;
-=======
->>>>>>> 2dc37420
 
   /// The [FocusNode] attached to the editor to which this toolbar applies.
   final FocusNode editorFocusNode;
@@ -407,11 +401,7 @@
     ]);
 
     // Clear the field and hide the URL bar
-<<<<<<< HEAD
-    _urlController!.clear();
-=======
     _urlController!.clearTextAndSelection();
->>>>>>> 2dc37420
     setState(() {
       _showUrlField = false;
       _urlFocusNode.unfocus(disposition: UnfocusDisposition.previouslyFocusedChild);
@@ -705,11 +695,7 @@
                 setState(() {
                   _urlFocusNode.unfocus();
                   _showUrlField = false;
-<<<<<<< HEAD
-                  _urlController!.clear();
-=======
                   _urlController!.clearTextAndSelection();
->>>>>>> 2dc37420
                 });
               },
             ),
