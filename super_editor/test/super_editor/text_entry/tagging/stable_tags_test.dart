--- conflicted
+++ resolved
@@ -129,32 +129,16 @@
 
       testWidgetsOnAllPlatforms("can be configured to continue after a space", (tester) async {
         await _pumpTestEditor(
-<<<<<<< HEAD
-          tester,
-          MutableDocument(
-            nodes: [
-              ParagraphNode(
-                id: "1",
-                text: AttributedText("before "),
-              ),
-            ],
-          ),
-          plugin: StableTagPlugin(
-            tagRule: const TagRule(trigger: '@'),
-          ),
-        );
-=======
-            tester,
-            MutableDocument(
-              nodes: [
-                ParagraphNode(
-                  id: "1",
-                  text: AttributedText("before "),
-                ),
-              ],
-            ),
-            const TagRule(trigger: "@"));
->>>>>>> 2dc37420
+          tester,
+          MutableDocument(
+            nodes: [
+              ParagraphNode(
+                id: "1",
+                text: AttributedText("before "),
+              ),
+            ],
+          ),
+        );
 
         // Place the caret at "before |"
         await tester.placeCaretInParagraph("1", 7);
@@ -1145,38 +1129,19 @@
     });
 
     group("emoji >", () {
-<<<<<<< HEAD
-      testWidgetsOnAllPlatforms("typed as first character of a paragraph", (tester) async {
-=======
       testWidgetsOnAllPlatforms("can be typed as first character of a paragraph without crashing the editor",
           (tester) async {
->>>>>>> 2dc37420
         // Ensure we can type an emoji as first character without crashing
         // https://github.com/superlistapp/super_editor/issues/1863
         await _pumpTestEditor(
           tester,
-<<<<<<< HEAD
-          MutableDocument(
-            nodes: [
-              ParagraphNode(
-                id: "1",
-                text: AttributedText(""),
-              ),
-            ],
-          ),
-=======
           singleParagraphEmptyDoc(),
->>>>>>> 2dc37420
         );
 
         // Place the caret at the beginning of the paragraph.
         await tester.placeCaretInParagraph("1", 0);
 
-<<<<<<< HEAD
-        // Type an emoji as first charactet 💙
-=======
         // Type an emoji as first character 💙
->>>>>>> 2dc37420
         await tester.typeImeText("💙");
 
         expect(
@@ -1193,13 +1158,8 @@
         expect(text.text, "💙");
       });
 
-<<<<<<< HEAD
-      testWidgetsOnAllPlatforms("after trigger", (tester) async {
-        final plugin = StableTagPlugin();
-=======
       testWidgetsOnAllPlatforms("caret can move around emoji without breaking editor", (tester) async {
         // We are doing this to ensure the plugin doesn't make the editor crash when moving caret around emoji.
->>>>>>> 2dc37420
         await _pumpTestEditor(
           tester,
           MutableDocument(
@@ -1210,15 +1170,6 @@
               ),
             ],
           ),
-<<<<<<< HEAD
-          plugin: plugin,
-        );
-
-        // Place the caret after the emoji: 💙|
-        await tester.placeCaretInParagraph("1", 2);
-
-        // Move the caret before the emoji: |💙
-=======
         );
 
         // Place the caret before the emoji: |💙
@@ -1238,7 +1189,6 @@
         );
 
         // Move the caret back to initial position, before the emoji: |💙.
->>>>>>> 2dc37420
         await tester.pressLeftArrow();
 
         expect(
@@ -1251,51 +1201,6 @@
           ),
         );
 
-<<<<<<< HEAD
-        // Type @ and ensure the string is valid: @💙
-        await tester.typeImeText("@");
-        final text = SuperEditorInspector.findTextInComponent("1");
-        expect(text.text, "@💙");
-
-        // Ensure the composing tag is on the emoji
-        final composingStableTag = plugin.tagIndex.composingStableTag.value!;
-        expect(
-          composingStableTag,
-          const ComposingStableTag(
-            DocumentRange(
-              start: DocumentPosition(
-                nodeId: '1',
-                nodePosition: TextNodePosition(offset: 1),
-              ),
-              end: DocumentPosition(
-                nodeId: '1',
-                nodePosition: TextNodePosition(offset: 3),
-              ),
-            ),
-            '💙',
-          ),
-        );
-
-        // Move the caret after the emoji: @💙|
-        await tester.pressRightArrow();
-
-        // Type a white space to commit the tag: @💙 |
-        await tester.typeImeText(" ");
-
-        final commitedTags = plugin.tagIndex.getCommittedTagsInTextNode('1');
-
-        expect(commitedTags.length, 1);
-
-        final commitTag = commitedTags.first;
-
-        // Ensure the committed tag is the emoji and the composing tag is removed
-        expect(commitTag, const IndexedTag(Tag('@', '💙'), '1', 0));
-        expect(plugin.tagIndex.composingStableTag.value, isNull);
-      });
-
-      testWidgetsOnAllPlatforms("before trigger", (tester) async {
-        final plugin = StableTagPlugin();
-=======
         // Ensure the paragraph string is well formed: 💙
         final text = SuperEditorInspector.findTextInComponent("1");
         expect(text.text, "💙");
@@ -1348,7 +1253,6 @@
       });
 
       testWidgetsOnAllPlatforms("can be used before a trigger", (tester) async {
->>>>>>> 2dc37420
         await _pumpTestEditor(
           tester,
           MutableDocument(
@@ -1359,55 +1263,11 @@
               ),
             ],
           ),
-<<<<<<< HEAD
-          plugin: plugin,
-=======
->>>>>>> 2dc37420
         );
 
         // Place the caret after the emoji: 💙|
         await tester.placeCaretInParagraph("1", 2);
 
-<<<<<<< HEAD
-        // Type @ and ensure the string is valid: 💙@
-        await tester.typeImeText("@");
-
-        final text = SuperEditorInspector.findTextInComponent("1");
-        expect(text.text, "💙@");
-
-        // Ensure the composing tag is not null and empty
-        expect(
-          plugin.tagIndex.composingStableTag.value,
-          const ComposingStableTag(
-            DocumentRange(
-              start: DocumentPosition(
-                nodeId: '1',
-                nodePosition: TextNodePosition(offset: 3),
-              ),
-              end: DocumentPosition(
-                nodeId: '1',
-                nodePosition: TextNodePosition(offset: 3),
-              ),
-            ),
-            '',
-          ),
-        );
-      });
-
-      testWidgetsOnAllPlatforms("in the middle of a tag", (tester) async {
-        final plugin = StableTagPlugin();
-        await _pumpTestEditor(
-          tester,
-          MutableDocument(
-            nodes: [
-              ParagraphNode(
-                id: "1",
-                text: AttributedText(""),
-              ),
-            ],
-          ),
-          plugin: plugin,
-=======
         // Type @ to trigger a composing tag: 💙@
         await tester.typeImeText("@");
 
@@ -1433,44 +1293,11 @@
         await _pumpTestEditor(
           tester,
           singleParagraphEmptyDoc(),
->>>>>>> 2dc37420
         );
 
         // Place the caret at the beginning of the paragraph.
         await tester.placeCaretInParagraph("1", 0);
 
-<<<<<<< HEAD
-        // Start compsing a tag with an emoji in the middle
-        await tester.typeImeText("@Flutter💙SuperEditor");
-
-        // Ensure the composing tag is valid
-        final composingStableTag = plugin.tagIndex.composingStableTag.value!;
-        expect(
-          composingStableTag,
-          const ComposingStableTag(
-            DocumentRange(
-              start: DocumentPosition(
-                nodeId: '1',
-                nodePosition: TextNodePosition(offset: 1),
-              ),
-              end: DocumentPosition(
-                nodeId: '1',
-                nodePosition: TextNodePosition(offset: 21),
-              ),
-            ),
-            'Flutter💙SuperEditor',
-          ),
-        );
-
-        // Commit the tag by typing a white space
-        await tester.typeImeText(" ");
-
-        // Ensure the tag is commited and the composing tag is reset
-        final commitedTags = plugin.tagIndex.getCommittedTagsInTextNode('1');
-        expect(commitedTags.length, 1);
-        expect(commitedTags.first, const IndexedTag(Tag('@', 'Flutter💙SuperEditor'), '1', 0));
-        expect(plugin.tagIndex.composingStableTag.value, isNull);
-=======
         // Start composing a tag with an emoji in the middle
         await tester.typeImeText("@Flutter💙SuperEditor ");
 
@@ -1486,7 +1313,6 @@
             ),
           },
         );
->>>>>>> 2dc37420
       });
     });
   });
