--- conflicted
+++ resolved
@@ -585,8 +585,6 @@
         });
 
         testWidgetsOnAllPlatforms(
-<<<<<<< HEAD
-=======
             "toggles an attribution when selection spans multiple nodes and starts at the end of the first selected node",
             (tester) async {
           // Test situations where the selection starts after the last character of the first selected node. See #1948
@@ -685,7 +683,6 @@
         });
 
         testWidgetsOnAllPlatforms(
->>>>>>> d957a488
             "toggles an attribution across nodes with the attribution applied throughout and partially within first and second node respectively",
             (tester) async {
           final TestDocumentContext context = await tester //
@@ -1094,7 +1091,6 @@
                 singleParagraphFullColor(),
               )
               .pump();
-<<<<<<< HEAD
 
           // Ensure the text is colored orange.
           expect(
@@ -1194,107 +1190,6 @@
         });
       });
 
-=======
-
-          // Ensure the text is colored orange.
-          expect(
-            SuperEditorInspector.findRichTextInParagraph("1").style?.color,
-            Colors.orange,
-          );
-        });
-
-        testWidgetsOnAllPlatforms("to partial text", (tester) async {
-          await tester //
-              .createDocument()
-              .withCustomContent(
-                singleParagraphWithPartialColor(),
-              )
-              .pump();
-
-          // Ensure the first span is colored black.
-          expect(
-            SuperEditorInspector.findRichTextInParagraph("1")
-                .getSpanForPosition(const TextPosition(offset: 0))!
-                .style!
-                .color,
-            Colors.black,
-          );
-
-          // Ensure the second span is colored orange.
-          expect(
-            SuperEditorInspector.findRichTextInParagraph("1")
-                .getSpanForPosition(const TextPosition(offset: 5))!
-                .style!
-                .color,
-            Colors.orange,
-          );
-        });
-      });
-
-      group("doesn't apply attributions", () {
-        testWidgetsOnAllPlatforms("when typing before the start of the attributed text", (tester) async {
-          await tester //
-              .createDocument()
-              .fromMarkdown("A **bold** text")
-              .withInputSource(TextInputSource.ime)
-              .pump();
-
-          final doc = SuperEditorInspector.findDocument()!;
-
-          // Place the caret at |bold.
-          await tester.placeCaretInParagraph(doc.nodes.first.id, 2);
-
-          // Type some letters.
-          await tester.typeImeText("very ");
-
-          // Ensure the bold attribution wasn't applied to the inserted text.
-          expect(doc, equalsMarkdown("A very **bold** text"));
-        });
-      });
-
-      group("doesn't clear attributions", () {
-        testWidgetsOnAllPlatforms("when changing the selection affinity", (tester) async {
-          final context = await tester //
-              .createDocument()
-              .fromMarkdown("This text should be")
-              .withInputSource(TextInputSource.ime)
-              .pump();
-
-          final doc = context.findEditContext().document;
-          final composer = context.findEditContext().composer;
-
-          // Place the caret at the end of the paragraph.
-          await tester.placeCaretInParagraph(doc.nodes.first.id, 19);
-
-          // Toggle the bold attribution.
-          composer.preferences.toggleStyle(boldAttribution);
-          await tester.pump();
-
-          // Ensure we have an upstream selection.
-          expect((composer.selection!.extent.nodePosition as TextNodePosition).affinity, TextAffinity.upstream);
-
-          // Simulate the IME sending us a selection at the same offset
-          // but with a different affinity.
-          await tester.ime.sendDeltas(
-            [
-              const TextEditingDeltaNonTextUpdate(
-                oldText: ". This text should be",
-                selection: TextSelection.collapsed(offset: 21, affinity: TextAffinity.downstream),
-                composing: TextRange.empty,
-              ),
-            ],
-            getter: imeClientGetter,
-          );
-
-          // Type text at the end of the paragraph.
-          await tester.typeImeText(" bold");
-
-          // Ensure the bold attribution is applied.
-          expect(doc, equalsMarkdown("This text should be** bold**"));
-        });
-      });
-
->>>>>>> d957a488
       testWidgetsOnArbitraryDesktop(
           "and reports attribution change events when an attribution is added, removed, and toggled", (tester) async {
         final context = await tester //
