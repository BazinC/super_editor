# Generated by pub
# See https://dart.dev/tools/pub/glossary#lockfile
packages:
  _fe_analyzer_shared:
    dependency: transitive
    description:
      name: _fe_analyzer_shared
      sha256: "0b2f2bd91ba804e53a61d757b986f89f1f9eaed5b11e4b2f5a2468d86d6c9fc7"
      url: "https://pub.dev"
    source: hosted
    version: "67.0.0"
  analyzer:
    dependency: transitive
    description:
      name: analyzer
      sha256: "37577842a27e4338429a1cbc32679d508836510b056f1eedf0c8d20e39c1383d"
      url: "https://pub.dev"
    source: hosted
    version: "6.4.1"
  args:
    dependency: transitive
    description:
      name: args
      sha256: "7cf60b9f0cc88203c5a190b4cd62a99feea42759a7fa695010eb5de1c0b2252a"
      url: "https://pub.dev"
    source: hosted
    version: "2.5.0"
  async:
    dependency: transitive
    description:
      name: async
      sha256: "947bfcf187f74dbc5e146c9eb9c0f10c9f8b30743e341481c1e2ed3ecc18c20c"
      url: "https://pub.dev"
    source: hosted
    version: "2.11.0"
  attributed_text:
    dependency: "direct overridden"
    description:
      path: "../../attributed_text"
      relative: true
    source: path
    version: "0.3.0"
  boolean_selector:
    dependency: transitive
    description:
      name: boolean_selector
      sha256: "6cfb5af12253eaf2b368f07bacc5a80d1301a071c73360d746b7f2e32d762c66"
      url: "https://pub.dev"
    source: hosted
    version: "2.1.1"
  characters:
    dependency: transitive
    description:
      name: characters
      sha256: "04a925763edad70e8443c99234dc3328f442e811f1d8fd1a72f1c8ad0f69a605"
      url: "https://pub.dev"
    source: hosted
    version: "1.3.0"
  charcode:
    dependency: transitive
    description:
      name: charcode
      sha256: fb98c0f6d12c920a02ee2d998da788bca066ca5f148492b7085ee23372b12306
      url: "https://pub.dev"
    source: hosted
    version: "1.3.1"
  clock:
    dependency: transitive
    description:
      name: clock
      sha256: cb6d7f03e1de671e34607e909a7213e31d7752be4fb66a86d29fe1eb14bfb5cf
      url: "https://pub.dev"
    source: hosted
    version: "1.1.1"
  collection:
    dependency: transitive
    description:
      name: collection
      sha256: ee67cb0715911d28db6bf4af1026078bd6f0128b07a5f66fb2ed94ec6783c09a
      url: "https://pub.dev"
    source: hosted
    version: "1.18.0"
  convert:
    dependency: transitive
    description:
      name: convert
      sha256: "0f08b14755d163f6e2134cb58222dd25ea2a2ee8a195e53983d57c075324d592"
      url: "https://pub.dev"
    source: hosted
    version: "3.1.1"
  coverage:
    dependency: transitive
    description:
      name: coverage
      sha256: "3945034e86ea203af7a056d98e98e42a5518fff200d6e8e6647e1886b07e936e"
      url: "https://pub.dev"
    source: hosted
    version: "1.8.0"
  crypto:
    dependency: transitive
    description:
      name: crypto
      sha256: ff625774173754681d66daaf4a448684fb04b78f902da9cb3d308c19cc5e8bab
      url: "https://pub.dev"
    source: hosted
    version: "3.0.3"
  cupertino_icons:
    dependency: "direct main"
    description:
      name: cupertino_icons
      sha256: ba631d1c7f7bef6b729a622b7b752645a2d076dba9976925b8f25725a30e1ee6
      url: "https://pub.dev"
    source: hosted
    version: "1.0.8"
  fake_async:
    dependency: transitive
    description:
      name: fake_async
      sha256: "511392330127add0b769b75a987850d136345d9227c6b94c96a04cf4a391bf78"
      url: "https://pub.dev"
    source: hosted
    version: "1.3.1"
  file:
    dependency: transitive
    description:
      name: file
      sha256: "5fc22d7c25582e38ad9a8515372cd9a93834027aacf1801cf01164dac0ffa08c"
      url: "https://pub.dev"
    source: hosted
    version: "7.0.0"
  fixnum:
    dependency: transitive
    description:
      name: fixnum
      sha256: "25517a4deb0c03aa0f32fd12db525856438902d9c16536311e76cdc57b31d7d1"
      url: "https://pub.dev"
    source: hosted
    version: "1.1.0"
  flutter:
    dependency: "direct main"
    description: flutter
    source: sdk
    version: "0.0.0"
  flutter_lints:
    dependency: "direct dev"
    description:
      name: flutter_lints
      sha256: "9e8c3858111da373efc5aa341de011d9bd23e2c5c5e0c62bccf32438e192d7b1"
      url: "https://pub.dev"
    source: hosted
    version: "3.0.2"
  flutter_localizations:
    dependency: "direct main"
    description: flutter
    source: sdk
    version: "0.0.0"
  flutter_test:
    dependency: "direct dev"
    description: flutter
    source: sdk
    version: "0.0.0"
  flutter_test_robots:
    dependency: transitive
    description:
      name: flutter_test_robots
      sha256: bccae4f8d67d0bc0c79d1c31f4dc2db09beb35545563a5bd27d0a792c9d26446
      url: "https://pub.dev"
    source: hosted
    version: "0.0.23"
  flutter_web_plugins:
    dependency: transitive
    description: flutter
    source: sdk
    version: "0.0.0"
  follow_the_leader:
    dependency: transitive
    description:
      name: follow_the_leader
      sha256: "798baf5211ca2461c8462d4c8e94f57bf989758f8204056d607eb9a20f1cf794"
      url: "https://pub.dev"
    source: hosted
    version: "0.0.4+8"
  frontend_server_client:
    dependency: transitive
    description:
      name: frontend_server_client
      sha256: f64a0333a82f30b0cca061bc3d143813a486dc086b574bfb233b7c1372427694
      url: "https://pub.dev"
    source: hosted
    version: "4.0.0"
  glob:
    dependency: transitive
    description:
      name: glob
      sha256: "0e7014b3b7d4dac1ca4d6114f82bf1782ee86745b9b42a92c9289c23d8a0ab63"
      url: "https://pub.dev"
    source: hosted
    version: "2.1.2"
  http:
    dependency: transitive
    description:
      name: http
      sha256: "761a297c042deedc1ffbb156d6e2af13886bb305c2a343a4d972504cd67dd938"
      url: "https://pub.dev"
    source: hosted
    version: "1.2.1"
  http_multi_server:
    dependency: transitive
    description:
      name: http_multi_server
      sha256: "97486f20f9c2f7be8f514851703d0119c3596d14ea63227af6f7a481ef2b2f8b"
      url: "https://pub.dev"
    source: hosted
    version: "3.2.1"
  http_parser:
    dependency: transitive
    description:
      name: http_parser
      sha256: "2aa08ce0341cc9b354a498388e30986515406668dbcc4f7c950c3e715496693b"
      url: "https://pub.dev"
    source: hosted
    version: "4.0.2"
  intl:
    dependency: transitive
    description:
      name: intl
      sha256: d6f56758b7d3014a48af9701c085700aac781a92a87a62b1333b46d8879661cf
      url: "https://pub.dev"
    source: hosted
    version: "0.19.0"
  io:
    dependency: transitive
    description:
      name: io
      sha256: "2ec25704aba361659e10e3e5f5d672068d332fc8ac516421d483a11e5cbd061e"
      url: "https://pub.dev"
    source: hosted
    version: "1.0.4"
  js:
    dependency: transitive
    description:
      name: js
      sha256: c1b2e9b5ea78c45e1a0788d29606ba27dc5f71f019f32ca5140f61ef071838cf
      url: "https://pub.dev"
    source: hosted
    version: "0.7.1"
  leak_tracker:
    dependency: transitive
    description:
      name: leak_tracker
      sha256: "7f0df31977cb2c0b88585095d168e689669a2cc9b97c309665e3386f3e9d341a"
<<<<<<< HEAD
      url: "https://pub.dev"
    source: hosted
    version: "10.0.4"
  leak_tracker_flutter_testing:
    dependency: transitive
    description:
      name: leak_tracker_flutter_testing
      sha256: "06e98f569d004c1315b991ded39924b21af84cf14cc94791b8aea337d25b57f8"
      url: "https://pub.dev"
    source: hosted
=======
      url: "https://pub.dev"
    source: hosted
    version: "10.0.4"
  leak_tracker_flutter_testing:
    dependency: transitive
    description:
      name: leak_tracker_flutter_testing
      sha256: "06e98f569d004c1315b991ded39924b21af84cf14cc94791b8aea337d25b57f8"
      url: "https://pub.dev"
    source: hosted
>>>>>>> d957a488
    version: "3.0.3"
  leak_tracker_testing:
    dependency: transitive
    description:
      name: leak_tracker_testing
      sha256: "6ba465d5d76e67ddf503e1161d1f4a6bc42306f9d66ca1e8f079a47290fb06d3"
      url: "https://pub.dev"
    source: hosted
    version: "3.0.1"
  linkify:
    dependency: transitive
    description:
      name: linkify
      sha256: "4139ea77f4651ab9c315b577da2dd108d9aa0bd84b5d03d33323f1970c645832"
      url: "https://pub.dev"
    source: hosted
    version: "5.0.0"
  lints:
    dependency: transitive
    description:
      name: lints
      sha256: cbf8d4b858bb0134ef3ef87841abdf8d63bfc255c266b7bf6b39daa1085c4290
      url: "https://pub.dev"
    source: hosted
    version: "3.0.0"
  logging:
    dependency: transitive
    description:
      name: logging
      sha256: "623a88c9594aa774443aa3eb2d41807a48486b5613e67599fb4c41c0ad47c340"
      url: "https://pub.dev"
    source: hosted
    version: "1.2.0"
  markdown:
    dependency: transitive
    description:
      name: markdown
      sha256: "39caf989ccc72c63e87b961851a74257141938599ed2db45fbd9403fee0db423"
      url: "https://pub.dev"
    source: hosted
    version: "5.0.0"
  matcher:
    dependency: transitive
    description:
      name: matcher
      sha256: d2323aa2060500f906aa31a895b4030b6da3ebdcc5619d14ce1aada65cd161cb
      url: "https://pub.dev"
    source: hosted
    version: "0.12.16+1"
  material_color_utilities:
    dependency: transitive
    description:
      name: material_color_utilities
      sha256: "0e0a020085b65b6083975e499759762399b4475f766c21668c4ecca34ea74e5a"
      url: "https://pub.dev"
    source: hosted
    version: "0.8.0"
  meta:
    dependency: transitive
    description:
      name: meta
      sha256: "7687075e408b093f36e6bbf6c91878cc0d4cd10f409506f7bc996f68220b9136"
      url: "https://pub.dev"
    source: hosted
    version: "1.12.0"
  mime:
    dependency: transitive
    description:
      name: mime
      sha256: "2e123074287cc9fd6c09de8336dae606d1ddb88d9ac47358826db698c176a1f2"
      url: "https://pub.dev"
    source: hosted
    version: "1.0.5"
  node_preamble:
    dependency: transitive
    description:
      name: node_preamble
      sha256: "6e7eac89047ab8a8d26cf16127b5ed26de65209847630400f9aefd7cd5c730db"
      url: "https://pub.dev"
    source: hosted
    version: "2.0.2"
  overlord:
    dependency: transitive
    description:
      name: overlord
      sha256: "576256bc9ce3fb0ae3042bbb26eed67bdb26a5045dd7e3c851aae65b0bbab2f5"
      url: "https://pub.dev"
    source: hosted
    version: "0.0.3+5"
  package_config:
    dependency: transitive
    description:
      name: package_config
      sha256: "1c5b77ccc91e4823a5af61ee74e6b972db1ef98c2ff5a18d3161c982a55448bd"
      url: "https://pub.dev"
    source: hosted
    version: "2.1.0"
  path:
    dependency: transitive
    description:
      name: path
      sha256: "087ce49c3f0dc39180befefc60fdb4acd8f8620e5682fe2476afd0b3688bb4af"
      url: "https://pub.dev"
    source: hosted
    version: "1.9.0"
  plugin_platform_interface:
    dependency: transitive
    description:
      name: plugin_platform_interface
      sha256: "4820fbfdb9478b1ebae27888254d445073732dae3d6ea81f0b7e06d5dedc3f02"
      url: "https://pub.dev"
    source: hosted
    version: "2.1.8"
  pool:
    dependency: transitive
    description:
      name: pool
      sha256: "20fe868b6314b322ea036ba325e6fc0711a22948856475e2c2b6306e8ab39c2a"
      url: "https://pub.dev"
    source: hosted
    version: "1.5.1"
  pub_semver:
    dependency: transitive
    description:
      name: pub_semver
      sha256: "40d3ab1bbd474c4c2328c91e3a7df8c6dd629b79ece4c4bd04bee496a224fb0c"
      url: "https://pub.dev"
    source: hosted
    version: "2.1.4"
  shelf:
    dependency: transitive
    description:
      name: shelf
      sha256: ad29c505aee705f41a4d8963641f91ac4cee3c8fad5947e033390a7bd8180fa4
      url: "https://pub.dev"
    source: hosted
    version: "1.4.1"
  shelf_packages_handler:
    dependency: transitive
    description:
      name: shelf_packages_handler
      sha256: "89f967eca29607c933ba9571d838be31d67f53f6e4ee15147d5dc2934fee1b1e"
      url: "https://pub.dev"
    source: hosted
    version: "3.0.2"
  shelf_static:
    dependency: transitive
    description:
      name: shelf_static
      sha256: a41d3f53c4adf0f57480578c1d61d90342cd617de7fc8077b1304643c2d85c1e
      url: "https://pub.dev"
    source: hosted
    version: "1.1.2"
  shelf_web_socket:
    dependency: transitive
    description:
      name: shelf_web_socket
      sha256: "9ca081be41c60190ebcb4766b2486a7d50261db7bd0f5d9615f2d653637a84c1"
      url: "https://pub.dev"
    source: hosted
    version: "1.0.4"
  sky_engine:
    dependency: transitive
    description: flutter
    source: sdk
    version: "0.0.99"
  source_map_stack_trace:
    dependency: transitive
    description:
      name: source_map_stack_trace
      sha256: "84cf769ad83aa6bb61e0aa5a18e53aea683395f196a6f39c4c881fb90ed4f7ae"
      url: "https://pub.dev"
    source: hosted
    version: "2.1.1"
  source_maps:
    dependency: transitive
    description:
      name: source_maps
      sha256: "708b3f6b97248e5781f493b765c3337db11c5d2c81c3094f10904bfa8004c703"
      url: "https://pub.dev"
    source: hosted
    version: "0.10.12"
  source_span:
    dependency: transitive
    description:
      name: source_span
      sha256: "53e943d4206a5e30df338fd4c6e7a077e02254531b138a15aec3bd143c1a8b3c"
      url: "https://pub.dev"
    source: hosted
    version: "1.10.0"
  sprintf:
    dependency: transitive
    description:
      name: sprintf
      sha256: "1fc9ffe69d4df602376b52949af107d8f5703b77cda567c4d7d86a0693120f23"
      url: "https://pub.dev"
    source: hosted
    version: "7.0.0"
  stack_trace:
    dependency: transitive
    description:
      name: stack_trace
      sha256: "73713990125a6d93122541237550ee3352a2d84baad52d375a4cad2eb9b7ce0b"
      url: "https://pub.dev"
    source: hosted
    version: "1.11.1"
  stream_channel:
    dependency: transitive
    description:
      name: stream_channel
      sha256: ba2aa5d8cc609d96bbb2899c28934f9e1af5cddbd60a827822ea467161eb54e7
      url: "https://pub.dev"
    source: hosted
    version: "2.1.2"
  string_scanner:
    dependency: transitive
    description:
      name: string_scanner
      sha256: "556692adab6cfa87322a115640c11f13cb77b3f076ddcc5d6ae3c20242bedcde"
      url: "https://pub.dev"
    source: hosted
    version: "1.2.0"
  super_editor:
    dependency: "direct main"
    description:
      path: ".."
      relative: true
    source: path
    version: "0.2.6"
  super_editor_markdown:
    dependency: "direct overridden"
    description:
      path: "../../super_editor_markdown"
      relative: true
    source: path
    version: "0.1.5"
  super_text_layout:
    dependency: "direct main"
    description:
      path: "../../super_text_layout"
      relative: true
    source: path
    version: "0.1.9"
  term_glyph:
    dependency: transitive
    description:
      name: term_glyph
      sha256: a29248a84fbb7c79282b40b8c72a1209db169a2e0542bce341da992fe1bc7e84
      url: "https://pub.dev"
    source: hosted
    version: "1.2.1"
  test:
    dependency: transitive
    description:
      name: test
      sha256: "7ee446762c2c50b3bd4ea96fe13ffac69919352bd3b4b17bac3f3465edc58073"
      url: "https://pub.dev"
    source: hosted
    version: "1.25.2"
  test_api:
    dependency: transitive
    description:
      name: test_api
      sha256: "9955ae474176f7ac8ee4e989dadfb411a58c30415bcfb648fa04b2b8a03afa7f"
      url: "https://pub.dev"
    source: hosted
    version: "0.7.0"
  test_core:
    dependency: transitive
    description:
      name: test_core
      sha256: "2bc4b4ecddd75309300d8096f781c0e3280ca1ef85beda558d33fcbedc2eead4"
      url: "https://pub.dev"
    source: hosted
    version: "0.6.0"
  typed_data:
    dependency: transitive
    description:
      name: typed_data
      sha256: facc8d6582f16042dd49f2463ff1bd6e2c9ef9f3d5da3d9b087e244a7b564b3c
      url: "https://pub.dev"
    source: hosted
    version: "1.3.2"
  url_launcher:
    dependency: transitive
    description:
      name: url_launcher
      sha256: "6ce1e04375be4eed30548f10a315826fd933c1e493206eab82eed01f438c8d2e"
      url: "https://pub.dev"
    source: hosted
    version: "6.2.6"
  url_launcher_android:
    dependency: transitive
    description:
      name: url_launcher_android
      sha256: "360a6ed2027f18b73c8d98e159dda67a61b7f2e0f6ec26e86c3ada33b0621775"
      url: "https://pub.dev"
    source: hosted
    version: "6.3.1"
  url_launcher_ios:
    dependency: transitive
    description:
      name: url_launcher_ios
      sha256: "7068716403343f6ba4969b4173cbf3b84fc768042124bc2c011e5d782b24fe89"
      url: "https://pub.dev"
    source: hosted
    version: "6.3.0"
  url_launcher_linux:
    dependency: transitive
    description:
      name: url_launcher_linux
      sha256: ab360eb661f8879369acac07b6bb3ff09d9471155357da8443fd5d3cf7363811
      url: "https://pub.dev"
    source: hosted
    version: "3.1.1"
  url_launcher_macos:
    dependency: transitive
    description:
      name: url_launcher_macos
      sha256: "9a1a42d5d2d95400c795b2914c36fdcb525870c752569438e4ebb09a2b5d90de"
      url: "https://pub.dev"
    source: hosted
    version: "3.2.0"
  url_launcher_platform_interface:
    dependency: transitive
    description:
      name: url_launcher_platform_interface
      sha256: "552f8a1e663569be95a8190206a38187b531910283c3e982193e4f2733f01029"
      url: "https://pub.dev"
    source: hosted
    version: "2.3.2"
  url_launcher_web:
    dependency: transitive
    description:
      name: url_launcher_web
      sha256: "8d9e750d8c9338601e709cd0885f95825086bd8b642547f26bda435aade95d8a"
      url: "https://pub.dev"
    source: hosted
    version: "2.3.1"
  url_launcher_windows:
    dependency: transitive
    description:
      name: url_launcher_windows
      sha256: ecf9725510600aa2bb6d7ddabe16357691b6d2805f66216a97d1b881e21beff7
      url: "https://pub.dev"
    source: hosted
    version: "3.1.1"
  uuid:
    dependency: transitive
    description:
      name: uuid
      sha256: "814e9e88f21a176ae1359149021870e87f7cddaf633ab678a5d2b0bff7fd1ba8"
      url: "https://pub.dev"
    source: hosted
    version: "4.4.0"
  vector_math:
    dependency: transitive
    description:
      name: vector_math
      sha256: "80b3257d1492ce4d091729e3a67a60407d227c27241d6927be0130c98e741803"
      url: "https://pub.dev"
    source: hosted
    version: "2.1.4"
  vm_service:
    dependency: transitive
    description:
      name: vm_service
<<<<<<< HEAD
      sha256: e7d5ecd604e499358c5fe35ee828c0298a320d54455e791e9dcf73486bc8d9f0
      url: "https://pub.dev"
    source: hosted
    version: "14.1.0"
=======
      sha256: "3923c89304b715fb1eb6423f017651664a03bf5f4b29983627c4da791f74a4ec"
      url: "https://pub.dev"
    source: hosted
    version: "14.2.1"
>>>>>>> d957a488
  watcher:
    dependency: transitive
    description:
      name: watcher
      sha256: "3d2ad6751b3c16cf07c7fca317a1413b3f26530319181b37e3b9039b84fc01d8"
      url: "https://pub.dev"
    source: hosted
    version: "1.1.0"
  web:
    dependency: transitive
    description:
      name: web
      sha256: "97da13628db363c635202ad97068d47c5b8aa555808e7a9411963c533b449b27"
      url: "https://pub.dev"
    source: hosted
    version: "0.5.1"
  web_socket_channel:
    dependency: transitive
    description:
      name: web_socket_channel
      sha256: "58c6666b342a38816b2e7e50ed0f1e261959630becd4c879c4f26bfa14aa5a42"
      url: "https://pub.dev"
    source: hosted
    version: "2.4.5"
  webkit_inspection_protocol:
    dependency: transitive
    description:
      name: webkit_inspection_protocol
      sha256: "87d3f2333bb240704cd3f1c6b5b7acd8a10e7f0bc28c28dcf14e782014f4a572"
      url: "https://pub.dev"
    source: hosted
    version: "1.2.1"
  yaml:
    dependency: transitive
    description:
      name: yaml
      sha256: "75769501ea3489fca56601ff33454fe45507ea3bfb014161abc3b43ae25989d5"
      url: "https://pub.dev"
    source: hosted
    version: "3.1.2"
sdks:
  dart: ">=3.3.0 <4.0.0"
<<<<<<< HEAD
  flutter: ">=3.18.0-18.0.pre.54"
=======
  flutter: ">=3.19.0"
>>>>>>> d957a488
<|MERGE_RESOLUTION|>--- conflicted
+++ resolved
@@ -249,7 +249,6 @@
     description:
       name: leak_tracker
       sha256: "7f0df31977cb2c0b88585095d168e689669a2cc9b97c309665e3386f3e9d341a"
-<<<<<<< HEAD
       url: "https://pub.dev"
     source: hosted
     version: "10.0.4"
@@ -260,18 +259,6 @@
       sha256: "06e98f569d004c1315b991ded39924b21af84cf14cc94791b8aea337d25b57f8"
       url: "https://pub.dev"
     source: hosted
-=======
-      url: "https://pub.dev"
-    source: hosted
-    version: "10.0.4"
-  leak_tracker_flutter_testing:
-    dependency: transitive
-    description:
-      name: leak_tracker_flutter_testing
-      sha256: "06e98f569d004c1315b991ded39924b21af84cf14cc94791b8aea337d25b57f8"
-      url: "https://pub.dev"
-    source: hosted
->>>>>>> d957a488
     version: "3.0.3"
   leak_tracker_testing:
     dependency: transitive
@@ -639,17 +626,10 @@
     dependency: transitive
     description:
       name: vm_service
-<<<<<<< HEAD
-      sha256: e7d5ecd604e499358c5fe35ee828c0298a320d54455e791e9dcf73486bc8d9f0
-      url: "https://pub.dev"
-    source: hosted
-    version: "14.1.0"
-=======
       sha256: "3923c89304b715fb1eb6423f017651664a03bf5f4b29983627c4da791f74a4ec"
       url: "https://pub.dev"
     source: hosted
     version: "14.2.1"
->>>>>>> d957a488
   watcher:
     dependency: transitive
     description:
@@ -692,8 +672,4 @@
     version: "3.1.2"
 sdks:
   dart: ">=3.3.0 <4.0.0"
-<<<<<<< HEAD
-  flutter: ">=3.18.0-18.0.pre.54"
-=======
-  flutter: ">=3.19.0"
->>>>>>> d957a488
+  flutter: ">=3.19.0"