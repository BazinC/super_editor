import 'dart:ui';
import 'dart:async';

import 'package:flutter/foundation.dart';
import 'package:flutter/gestures.dart';
import 'package:flutter/material.dart';
import 'package:flutter/services.dart';
import 'package:follow_the_leader/follow_the_leader.dart';
import 'package:overlord/follow_the_leader.dart';
import 'package:super_editor/src/core/document.dart';
import 'package:super_editor/src/core/document_composer.dart';
import 'package:super_editor/src/core/document_layout.dart';
import 'package:super_editor/src/core/document_selection.dart';
import 'package:super_editor/src/core/edit_context.dart';
import 'package:super_editor/src/core/editor.dart';
import 'package:super_editor/src/default_editor/super_editor.dart';
import 'package:super_editor/src/default_editor/text_tools.dart';
import 'package:super_editor/src/document_operations/selection_operations.dart';
import 'package:super_editor/src/infrastructure/_logging.dart';
import 'package:super_editor/src/infrastructure/content_layers.dart';
import 'package:super_editor/src/infrastructure/flutter/build_context.dart';
import 'package:super_editor/src/infrastructure/flutter/flutter_scheduler.dart';
import 'package:super_editor/src/infrastructure/multi_tap_gesture.dart';
import 'package:super_editor/src/infrastructure/platforms/android/android_document_controls.dart';
import 'package:super_editor/src/infrastructure/platforms/android/long_press_selection.dart';
import 'package:super_editor/src/infrastructure/platforms/android/magnifier.dart';
import 'package:super_editor/src/infrastructure/platforms/android/selection_handles.dart';
import 'package:super_editor/src/infrastructure/platforms/mobile_documents.dart';
import 'package:super_editor/src/infrastructure/signal_notifier.dart';
import 'package:super_editor/src/infrastructure/touch_controls.dart';

import '../infrastructure/document_gestures.dart';
import '../infrastructure/document_gestures_interaction_overrides.dart';
import 'selection_upstream_downstream.dart';

/// An [InheritedWidget] that provides shared access to a [SuperEditorAndroidControlsController],
/// which coordinates the state of Android controls like the caret, handles, magnifier, etc.
///
/// This widget and its associated controller exist so that [SuperEditor] has maximum freedom
/// in terms of where to implement Android gestures vs carets vs the magnifier vs the toolbar.
/// Each of these responsibilities have some unique differences, which make them difficult or
/// impossible to implement within a single widget. By sharing a controller, a group of independent
/// widgets can work together to cover those various responsibilities.
///
/// Centralizing a controller in an [InheritedWidget] also allows [SuperEditor] to share that
/// control with application code outside of [SuperEditor], by placing a [SuperEditorAndroidControlsScope]
/// above the [SuperEditor] in the widget tree. For this reason, [SuperEditor] should access
/// the [SuperEditorAndroidControlsScope] through [rootOf].
class SuperEditorAndroidControlsScope extends InheritedWidget {
  /// Finds the highest [SuperEditorAndroidControlsScope] in the widget tree, above the given
  /// [context], and returns its associated [SuperEditorAndroidControlsController].
  static SuperEditorAndroidControlsController rootOf(BuildContext context) {
    final data = maybeRootOf(context);

    if (data == null) {
      throw Exception(
          "Tried to depend upon the root SuperEditorAndroidControlsScope but no such ancestor widget exists.");
    }

    return data;
  }

  static SuperEditorAndroidControlsController? maybeRootOf(BuildContext context) {
    InheritedElement? root;

    context.visitAncestorElements((element) {
      if (element is! InheritedElement || element.widget is! SuperEditorAndroidControlsScope) {
        // Keep visiting.
        return true;
      }

      root = element;

      // Keep visiting, to ensure we get the root scope.
      return true;
    });

    if (root == null) {
      return null;
    }

    // Create build dependency on the Android controls context.
    context.dependOnInheritedElement(root!);

    // Return the current Android controls data.
    return (root!.widget as SuperEditorAndroidControlsScope).controller;
  }

  /// Finds the nearest [SuperEditorAndroidControlsScope] in the widget tree, above the given
  /// [context], and returns its associated [SuperEditorAndroidControlsController].
  static SuperEditorAndroidControlsController nearestOf(BuildContext context) =>
      context.dependOnInheritedWidgetOfExactType<SuperEditorAndroidControlsScope>()!.controller;

  static SuperEditorAndroidControlsController? maybeNearestOf(BuildContext context) =>
      context.dependOnInheritedWidgetOfExactType<SuperEditorAndroidControlsScope>()?.controller;

  const SuperEditorAndroidControlsScope({
    super.key,
    required this.controller,
    required super.child,
  });

  final SuperEditorAndroidControlsController controller;

  @override
  bool updateShouldNotify(SuperEditorAndroidControlsScope oldWidget) {
    return controller != oldWidget.controller;
  }
}

/// A controller, which coordinates the state of various Android editor controls, including
/// the caret, handles, magnifier, and toolbar.
class SuperEditorAndroidControlsController {
  SuperEditorAndroidControlsController({
    this.controlsColor,
    LeaderLink? collapsedHandleFocalPoint,
    this.collapsedHandleBuilder,
    LeaderLink? upstreamHandleFocalPoint,
    LeaderLink? downstreamHandleFocalPoint,
    this.expandedHandlesBuilder,
    this.magnifierBuilder,
    this.toolbarBuilder,
    this.createOverlayControlsClipper,
  })  : collapsedHandleFocalPoint = collapsedHandleFocalPoint ?? LeaderLink(),
        upstreamHandleFocalPoint = upstreamHandleFocalPoint ?? LeaderLink(),
        downstreamHandleFocalPoint = downstreamHandleFocalPoint ?? LeaderLink();

  void dispose() {
    cancelCollapsedHandleAutoHideCountdown();
    _shouldCaretBlink.dispose();
    _shouldShowMagnifier.dispose();
    _shouldShowToolbar.dispose();
  }

  /// Whether the caret should blink right now.
  ValueListenable<bool> get shouldCaretBlink => _shouldCaretBlink;
  final _shouldCaretBlink = ValueNotifier<bool>(true);

  /// Tells the caret to blink by setting [shouldCaretBlink] to `true`.
  void blinkCaret() {
    _shouldCaretBlink.value = true;
  }

  /// Tells the caret to stop blinking by setting [shouldCaretBlink] to `false`.
  void doNotBlinkCaret() {
    _shouldCaretBlink.value = false;
  }

  /// Signal that's notified when the caret should return to fully opaque, such as
  /// when the user moves the caret.
  final caretJumpToOpaqueSignal = SignalNotifier();

  /// Immediately make the caret fully opaque.
  void jumpCaretToOpaque() {
    caretJumpToOpaqueSignal.notifyListeners();
  }

  /// Color of the caret and text selection drag handles on Android.
  ///
  /// The default handle builders honor this color. If custom handle builders are
  /// provided, its up to those handle builders to honor this color, or not.
  final Color? controlsColor;

  /// The focal point for the collapsed drag handle.
  ///
  /// The collapsed handle builder should place the handle near this focal point.
  final LeaderLink collapsedHandleFocalPoint;

  /// Whether the collapsed drag handle should be displayed right now.
  ///
  /// This value is enforced to be opposite of [shouldShowExpandedHandles].
  ValueListenable<bool> get shouldShowCollapsedHandle => _shouldShowCollapsedHandle;
  final _shouldShowCollapsedHandle = ValueNotifier<bool>(false);

  Timer? _collapsedHandleAutoHideCountdown;

  /// Shows the collapsed drag handle by setting [shouldShowCollapsedHandle] to `true`, and also
  /// hides the expanded handle by setting [shouldShowExpandedHandles] to `false`.
  void showCollapsedHandle() {
    cancelCollapsedHandleAutoHideCountdown();

    _shouldShowCollapsedHandle.value = true;
    _shouldShowExpandedHandles.value = false;
  }

  /// Starts a short countdown, after which the collapsed handle will be
  /// hidden (the caret will remain visible).
  void startCollapsedHandleAutoHideCountdown() {
    _collapsedHandleAutoHideCountdown?.cancel();

    _collapsedHandleAutoHideCountdown = Timer(const Duration(seconds: 5), () {
      hideCollapsedHandle();
    });
  }

  /// Cancels any on-going timer started by [startCollapsedHandleAutoHideCountdown].
  void cancelCollapsedHandleAutoHideCountdown() {
    _collapsedHandleAutoHideCountdown?.cancel();
    _collapsedHandleAutoHideCountdown = null;
  }

  /// Hides the collapsed drag handle by setting [shouldShowCollapsedHandle] to `false`.
  void hideCollapsedHandle() {
    cancelCollapsedHandleAutoHideCountdown();

    _shouldShowCollapsedHandle.value = false;
  }

  /// Toggles [shouldShowCollapsedHandle], and if necessary, hides the expanded handles.
  void toggleCollapsedHandle() {
    if (shouldShowCollapsedHandle.value) {
      hideCollapsedHandle();
    } else {
      showCollapsedHandle();
    }
  }

  /// (Optional) Builder to create the visual representation of all drag handles: collapsed,
  /// upstream, downstream.
  ///
  /// If [collapsedHandleBuilder] is `null`, a default Android handle is displayed.
  final DocumentCollapsedHandleBuilder? collapsedHandleBuilder;

  /// The focal point for the upstream drag handle, when the selection is expanded.
  ///
  /// The upstream handle builder should place its handle near this focal point.
  final LeaderLink upstreamHandleFocalPoint;

  /// The focal point for the downstream drag handle, when the selection is expanded.
  ///
  /// The downstream handle builder should place its handle near this focal point.
  final LeaderLink downstreamHandleFocalPoint;

  /// Whether the expanded drag handles should be displayed right now.
  ///
  /// This value is enforced to be opposite of [shouldShowCollapsedHandle].
  ValueListenable<bool> get shouldShowExpandedHandles => _shouldShowExpandedHandles;
  final _shouldShowExpandedHandles = ValueNotifier<bool>(false);

  /// Shows the expanded drag handles by setting [shouldShowExpandedHandles] to `true`, and also
  /// hides the collapsed handle by setting [shouldShowCollapsedHandle] to `false`.
  void showExpandedHandles() {
    _shouldShowExpandedHandles.value = true;
    _shouldShowCollapsedHandle.value = false;
  }

  /// Hides the expanded drag handles by setting [shouldShowExpandedHandles] to `false`.
  void hideExpandedHandles() => _shouldShowExpandedHandles.value = false;

  /// Toggles [shouldShowExpandedHandles], and if necessary, hides the collapsed handle.
  void toggleExpandedHandles() {
    if (shouldShowExpandedHandles.value) {
      hideCollapsedHandle();
    } else {
      showCollapsedHandle();
    }
  }

  /// (Optional) Builder to create the visual representation of the expanded drag handles.
  ///
  /// If [expandedHandlesBuilder] is `null`, default Android handles are displayed.
  final DocumentExpandedHandlesBuilder? expandedHandlesBuilder;

  /// Whether the Android magnifier should be displayed right now.
  ValueListenable<bool> get shouldShowMagnifier => _shouldShowMagnifier;
  final _shouldShowMagnifier = ValueNotifier<bool>(false);

  /// Shows the magnifier by setting [shouldShowMagnifier] to `true`.
  void showMagnifier() => _shouldShowMagnifier.value = true;

  /// Hides the magnifier by setting [shouldShowMagnifier] to `false`.
  void hideMagnifier() => _shouldShowMagnifier.value = false;

  /// Toggles [shouldShowMagnifier].
  void toggleMagnifier() => _shouldShowMagnifier.value = !_shouldShowMagnifier.value;

  /// Link to a location where a magnifier should be focused.
  ///
  /// The magnifier builder should place the magnifier near this focal point.
  final magnifierFocalPoint = LeaderLink();

  /// (Optional) Builder to create the visual representation of the magnifier.
  ///
  /// If [magnifierBuilder] is `null`, a default Android magnifier is displayed.
  final DocumentMagnifierBuilder? magnifierBuilder;

  /// Whether the Android floating toolbar should be displayed right now.
  ValueListenable<bool> get shouldShowToolbar => _shouldShowToolbar;
  final _shouldShowToolbar = ValueNotifier<bool>(false);

  /// Shows the toolbar by setting [shouldShowToolbar] to `true`.
  void showToolbar() => _shouldShowToolbar.value = true;

  /// Hides the toolbar by setting [shouldShowToolbar] to `false`.
  void hideToolbar() => _shouldShowToolbar.value = false;

  /// Toggles [shouldShowToolbar].
  void toggleToolbar() => _shouldShowToolbar.value = !_shouldShowToolbar.value;

  /// Link to a location where a toolbar should be focused.
  ///
  /// This link probably points to a rectangle, such as a bounding rectangle
  /// around the user's selection. Therefore, the toolbar builder shouldn't
  /// assume that this focal point is a single pixel.
  final toolbarFocalPoint = LeaderLink();

  /// (Optional) Builder to create the visual representation of the floating
  /// toolbar.
  ///
  /// If [toolbarBuilder] is `null`, a default Android toolbar is displayed.
  final DocumentFloatingToolbarBuilder? toolbarBuilder;

  /// Creates a clipper that restricts where the toolbar and magnifier can
  /// appear in the overlay.
  ///
  /// If no clipper factory method is provided, then the overlay controls
  /// will be allowed to appear anywhere in the overlay in which they sit
  /// (probably the entire screen).
  final CustomClipper<Rect> Function(BuildContext overlayContext)? createOverlayControlsClipper;
}

/// A [SuperEditorDocumentLayerBuilder] that builds an [AndroidToolbarFocalPointDocumentLayer], which
/// positions a [Leader] widget around the document selection, as a focal point for an Android
/// floating toolbar.
class SuperEditorAndroidToolbarFocalPointDocumentLayerBuilder implements SuperEditorLayerBuilder {
  const SuperEditorAndroidToolbarFocalPointDocumentLayerBuilder({
    // ignore: unused_element
    this.showDebugLeaderBounds = false,
  });

  /// Whether to paint colorful bounds around the leader widget.
  final bool showDebugLeaderBounds;

  @override
  ContentLayerWidget build(BuildContext context, SuperEditorContext editorContext) {
    if (defaultTargetPlatform != TargetPlatform.android ||
        SuperEditorAndroidControlsScope.maybeNearestOf(context) == null) {
      // There's no controls scope. This probably means SuperEditor is configured with
      // a non-Android gesture mode. Build nothing.
      return const ContentLayerProxyWidget(child: SizedBox());
    }

    return AndroidToolbarFocalPointDocumentLayer(
      document: editorContext.document,
      selection: editorContext.composer.selectionNotifier,
      toolbarFocalPointLink: SuperEditorAndroidControlsScope.rootOf(context).toolbarFocalPoint,
      showDebugLeaderBounds: showDebugLeaderBounds,
    );
  }
}

/// A [SuperEditorLayerBuilder], which builds an [AndroidHandlesDocumentLayer],
/// which displays Android-style caret and handles.
class SuperEditorAndroidHandlesDocumentLayerBuilder implements SuperEditorLayerBuilder {
  const SuperEditorAndroidHandlesDocumentLayerBuilder({
    this.caretColor,
    this.caretWidth = 2,
  });

  /// The (optional) color of the caret (not the drag handle), by default the color
  /// defers to the root [SuperEditorAndroidControlsScope], or the app theme if the
  /// controls controller has no preference for the color.
  final Color? caretColor;

  final double caretWidth;

  @override
  ContentLayerWidget build(BuildContext context, SuperEditorContext editContext) {
    if (defaultTargetPlatform != TargetPlatform.android ||
        SuperEditorAndroidControlsScope.maybeNearestOf(context) == null) {
      // There's no controls scope. This probably means SuperEditor is configured with
      // a non-Android gesture mode. Build nothing.
      return const ContentLayerProxyWidget(child: SizedBox());
    }

    return AndroidHandlesDocumentLayer(
      document: editContext.document,
      documentLayout: editContext.documentLayout,
      selection: editContext.composer.selectionNotifier,
      changeSelection: (newSelection, changeType, reason) {
        editContext.editor.execute([
          ChangeSelectionRequest(newSelection, changeType, reason),
          const ClearComposingRegionRequest(),
        ]);
      },
      caretWidth: caretWidth,
      caretColor: caretColor,
    );
  }
}

/// Document gesture interactor that's designed for Android touch input, e.g.,
/// drag to scroll, and handles to control selection.
class AndroidDocumentTouchInteractor extends StatefulWidget {
  const AndroidDocumentTouchInteractor({
    Key? key,
    required this.focusNode,
    required this.editor,
    required this.document,
    required this.getDocumentLayout,
    required this.selection,
    required this.openSoftwareKeyboard,
    required this.scrollController,
    this.contentTapHandler,
    this.dragAutoScrollBoundary = const AxisOffset.symmetric(54),
    required this.dragHandleAutoScroller,
    this.showDebugPaint = false,
    this.child,
  }) : super(key: key);

  final FocusNode focusNode;

  final Editor editor;
  final Document document;
  final DocumentLayout Function() getDocumentLayout;
  final ValueListenable<DocumentSelection?> selection;

  /// A callback that should open the software keyboard when invoked.
  final VoidCallback openSoftwareKeyboard;

  /// Optional handler that responds to taps on content, e.g., opening
  /// a link when the user taps on text with a link attribution.
  final ContentTapDelegate? contentTapHandler;

  final ScrollController scrollController;

  /// The closest that the user's selection drag gesture can get to the
  /// document boundary before auto-scrolling.
  ///
  /// The default value is `54.0` pixels for both the leading and trailing
  /// edges.
  final AxisOffset dragAutoScrollBoundary;

  final ValueNotifier<DragHandleAutoScroller?> dragHandleAutoScroller;

  final bool showDebugPaint;

  final Widget? child;

  @override
  State createState() => _AndroidDocumentTouchInteractorState();
}

class _AndroidDocumentTouchInteractorState extends State<AndroidDocumentTouchInteractor>
    with WidgetsBindingObserver, SingleTickerProviderStateMixin {
  SuperEditorAndroidControlsController? _controlsController;

  bool _isScrolling = false;

  // The ScrollPosition attached to the _ancestorScrollable, if there's an ancestor
  // Scrollable.
  ScrollPosition? _ancestorScrollPosition;
  // The actual ScrollPosition that's used for the document layout, either
  // the Scrollable installed by this interactor, or an ancestor Scrollable.
  ScrollPosition? _activeScrollPosition;

  Offset? _globalTapDownOffset;
  Offset? _globalStartDragOffset;
  Offset? _dragStartInDoc;
  Offset? _startDragPositionOffset;
  double? _dragStartScrollOffset;
  Offset? _globalDragOffset;

  /// Holds the drag gesture that scrolls the document.
  Drag? _scrollingDrag;

  final _magnifierGlobalOffset = ValueNotifier<Offset?>(null);

  Timer? _tapDownLongPressTimer;
  bool get _isLongPressInProgress => _longPressStrategy != null;
  AndroidDocumentLongPressSelectionStrategy? _longPressStrategy;

  bool _isCaretDragInProgress = false;

  // Cached view metrics to ignore unnecessary didChangeMetrics calls.
  Size? _lastSize;
  ViewPadding? _lastInsets;

  @override
  void initState() {
    super.initState();

    widget.dragHandleAutoScroller.value = DragHandleAutoScroller(
      vsync: this,
      dragAutoScrollBoundary: widget.dragAutoScrollBoundary,
      getScrollPosition: () => scrollPosition,
      getViewportBox: () => viewportBox,
    );

    _configureScrollController();

    widget.document.addListener(_onDocumentChange);
    widget.selection.addListener(_onSelectionChange);

    WidgetsBinding.instance.addObserver(this);
  }

  @override
  void didChangeDependencies() {
    super.didChangeDependencies();

    final view = View.of(context);
    _lastSize = view.physicalSize;
    _lastInsets = view.viewInsets;

    _controlsController = SuperEditorAndroidControlsScope.rootOf(context);

    _ancestorScrollPosition = context.findAncestorScrollableWithVerticalScroll?.position;

    // On the next frame, check if our active scroll position changed to a
    // different instance. If it did, move our listener to the new one.
    //
    // This is posted to the next frame because the first time this method
    // runs, we haven't attached to our own ScrollController yet, so
    // this.scrollPosition might be null.
    onNextFrame((_) => _updateScrollPositionListener());
  }

  @override
  void didUpdateWidget(AndroidDocumentTouchInteractor oldWidget) {
    super.didUpdateWidget(oldWidget);

    if (widget.document != oldWidget.document) {
      oldWidget.document.removeListener(_onDocumentChange);
      widget.document.addListener(_onDocumentChange);
    }

    if (widget.selection != oldWidget.selection) {
      oldWidget.selection.removeListener(_onSelectionChange);
      widget.selection.addListener(_onSelectionChange);
    }

    if (widget.scrollController != oldWidget.scrollController) {
      _teardownScrollController();
      _configureScrollController();
    }
  }

  @override
  void didChangeMetrics() {
    // It is possible to get the notification even though the metrics for view are same.
    final view = View.of(context);
    final size = view.physicalSize;
    final insets = view.viewInsets;
    if (size == _lastSize &&
        _lastInsets?.left == insets.left &&
        _lastInsets?.right == insets.right &&
        _lastInsets?.top == insets.top &&
        _lastInsets?.bottom == insets.bottom) {
      return;
    }
    _lastSize = size;
    _lastInsets = insets;

    // The available screen dimensions may have changed, e.g., due to keyboard
    // appearance/disappearance. Reflow the layout. Use a post-frame callback
    // to give the rest of the UI a chance to reflow, first.
    onNextFrame((_) {
      _ensureSelectionExtentIsVisible();

      setState(() {
        // reflow document layout
      });
    });
  }

  @override
  void dispose() {
    WidgetsBinding.instance.removeObserver(this);

    widget.document.removeListener(_onDocumentChange);
    widget.selection.removeListener(_onSelectionChange);

    _teardownScrollController();

    widget.dragHandleAutoScroller.value!.dispose();
    widget.dragHandleAutoScroller.value = null;

    super.dispose();
  }

  /// Returns the layout for the current document, which answers questions
  /// about the locations and sizes of visual components within the layout.
  DocumentLayout get _docLayout => widget.getDocumentLayout();

  /// Returns the `ScrollPosition` that controls the scroll offset of
  /// this widget.
  ///
  /// If this widget has an ancestor `Scrollable`, then the returned
  /// `ScrollPosition` belongs to that ancestor `Scrollable`, and this
  /// widget doesn't include a `ScrollView`.
  ///
  /// If this widget doesn't have an ancestor `Scrollable`, then this
  /// widget includes a `ScrollView` and the `ScrollView`'s position
  /// is returned.
  ScrollPosition get scrollPosition => _ancestorScrollPosition ?? widget.scrollController.position;

  /// Returns the `RenderBox` for the scrolling viewport.
  ///
  /// If this widget has an ancestor `Scrollable`, then the returned
  /// `RenderBox` belongs to that ancestor `Scrollable`.
  ///
  /// If this widget doesn't have an ancestor `Scrollable`, then this
  /// widget includes a `ScrollView` and this `State`'s render object
  /// is the viewport `RenderBox`.
  RenderBox get viewportBox =>
      (context.findAncestorScrollableWithVerticalScroll?.context.findRenderObject() ?? context.findRenderObject())
          as RenderBox;

  Offset _getDocumentOffsetFromGlobalOffset(Offset globalOffset) {
    return _docLayout.getDocumentOffsetFromAncestorOffset(globalOffset);
  }

  Offset _documentOffsetToViewportOffset(Offset documentOffset) {
    final globalOffset = _docLayout.getGlobalOffsetFromDocumentOffset(documentOffset);
    return viewportBox.globalToLocal(globalOffset);
  }

  /// Maps the given [interactorOffset] within the interactor's coordinate space
  /// to the same screen position in the viewport's coordinate space.
  ///
  /// When this interactor includes it's own `ScrollView`, the [interactorOffset]
  /// is the same as the viewport offset.
  ///
  /// When this interactor defers to an ancestor `Scrollable`, then the
  /// [interactorOffset] is transformed into the ancestor coordinate space.
  Offset _interactorOffsetInViewport(Offset interactorOffset) {
    // Viewport might be our box, or an ancestor box if we're inside someone
    // else's Scrollable.
    final interactorBox = context.findRenderObject() as RenderBox;
    return viewportBox.globalToLocal(
      interactorBox.localToGlobal(interactorOffset),
    );
  }

  void _configureScrollController() {
    onNextFrame((_) => scrollPosition.isScrollingNotifier.addListener(_onScrollActivityChange));
  }

  void _teardownScrollController() {
    widget.scrollController.removeListener(_onScrollActivityChange);

    if (widget.scrollController.hasClients) {
      scrollPosition.isScrollingNotifier.removeListener(_onScrollActivityChange);
    }
  }

  void _onScrollActivityChange() {
    final isScrolling = scrollPosition.isScrollingNotifier.value;

    if (isScrolling) {
      _isScrolling = true;

      // The user started to scroll.
      // Cancel the timer to stop trying to detect a long press.
      _tapDownLongPressTimer?.cancel();
      _tapDownLongPressTimer = null;
    } else {
      onNextFrame((_) {
        // Set our scrolling flag to false on the next frame, so that our tap handlers
        // have an opportunity to see that the scrollable was scrolling when the user
        // tapped down.
        //
        // See the "on tap down" handler for more info about why this flag is important.
        _isScrolling = false;
      });
    }
  }

  void _ensureSelectionExtentIsVisible() {
    editorGesturesLog.fine("Ensuring selection extent is visible");
    final selection = widget.selection.value;
    if (selection == null) {
      // There's no selection. We don't need to take any action.
      return;
    }

    // Calculate the y-value of the selection extent side of the selected content so that we
    // can ensure they're visible.
    final selectionRectInDocumentLayout =
        widget.getDocumentLayout().getRectForSelection(selection.base, selection.extent)!;
    final extentOffsetInViewport = widget.document.getAffinityForSelection(selection) == TextAffinity.downstream
        ? _documentOffsetToViewportOffset(selectionRectInDocumentLayout.bottomCenter)
        : _documentOffsetToViewportOffset(selectionRectInDocumentLayout.topCenter);

    widget.dragHandleAutoScroller.value!.ensureOffsetIsVisible(extentOffsetInViewport);
  }

  void _onDocumentChange(_) {
    onNextFrame((_) {
      _ensureSelectionExtentIsVisible();
    });
  }

  void _onSelectionChange() {
    if (widget.selection.value == null) {
      _controlsController!
        ..hideCollapsedHandle()
        ..hideExpandedHandles()
        ..hideMagnifier()
        ..hideToolbar();
    }
  }

  void _updateScrollPositionListener() {
    final newScrollPosition = scrollPosition;
    if (newScrollPosition != _activeScrollPosition) {
      _activeScrollPosition = newScrollPosition;
    }
  }

  bool _wasScrollingOnTapDown = false;
  void _onTapDown(TapDownDetails details) {
    // When the user scrolls and releases, the scrolling continues with momentum.
    // If the user then taps down again, the momentum stops. When this happens, we
    // still receive tap callbacks. But we don't want to take any further action,
    // like moving the caret, when the user taps to stop scroll momentum. We have
    // to carefully watch the scrolling activity to recognize when this happens.
    // We can't check whether we're scrolling in "on tap up" because by then the
    // scrolling has already stopped. So we log whether we're scrolling "on tap down"
    // and then check this flag in "on tap up".
    _wasScrollingOnTapDown = _isScrolling;

    final position = scrollPosition;
    if (position is ScrollPositionWithSingleContext) {
      position.goIdle();
    }

    _globalTapDownOffset = details.globalPosition;
    _tapDownLongPressTimer?.cancel();
    if (!disableLongPressSelectionForSuperlist) {
      _tapDownLongPressTimer = Timer(kLongPressTimeout, _onLongPressDown);
    }
  }

  void _onTapCancel() {
    _tapDownLongPressTimer?.cancel();
    _tapDownLongPressTimer = null;
  }

  // Runs when a tap down has lasted long enough to signify a long-press.
  void _onLongPressDown() {
    _longPressStrategy = AndroidDocumentLongPressSelectionStrategy(
      document: widget.document,
      documentLayout: _docLayout,
      select: _updateLongPressSelection,
    );

    final didLongPressSelectionStart = _longPressStrategy!.onLongPressStart(
      tapDownDocumentOffset: _getDocumentOffsetFromGlobalOffset(_globalTapDownOffset!),
    );
    if (!didLongPressSelectionStart) {
      _longPressStrategy = null;
      return;
    }

    // A long-press selection is in progress. Initially show the toolbar, but nothing else.
    _controlsController!
      ..hideCollapsedHandle()
      ..hideExpandedHandles()
      ..hideMagnifier()
      ..showToolbar();

    widget.focusNode.requestFocus();
  }

  void _onTapUp(TapUpDetails details) {
    // Stop waiting for a long-press to start.
    _tapDownLongPressTimer?.cancel();

    // Cancel any on-going long-press.
    if (_isLongPressInProgress) {
      _longPressStrategy = null;
      _magnifierGlobalOffset.value = null;
      _showAndHideEditingControlsAfterTapSelection(didTapOnExistingSelection: false);
      return;
    }

    if (_wasScrollingOnTapDown) {
      // The scrollable was scrolling when the user touched down. We expect that the
      // touch down stopped the scrolling momentum. We don't want to take any further
      // action on this touch event. The user will tap again to change the selection.
      return;
    }

    editorGesturesLog.info("Tap down on document");
    final docOffset = _getDocumentOffsetFromGlobalOffset(details.globalPosition);
    editorGesturesLog.fine(" - document offset: $docOffset");
    final docPosition = _docLayout.getDocumentPositionNearestToOffset(docOffset);
    editorGesturesLog.fine(" - tapped document position: $docPosition");

    if (widget.contentTapHandler != null && docPosition != null) {
      final result = widget.contentTapHandler!.onTap(docPosition);
      if (result == TapHandlingInstruction.halt) {
        // The custom tap handler doesn't want us to react at all
        // to the tap.
        return;
      }
    }

    bool didTapOnExistingSelection = false;
    if (docPosition != null) {
      final selection = widget.selection.value;
      didTapOnExistingSelection = selection != null &&
          selection.isCollapsed &&
          selection.extent.nodeId == docPosition.nodeId &&
          selection.extent.nodePosition.isEquivalentTo(docPosition.nodePosition);

      final tappedComponent = _docLayout.getComponentByNodeId(docPosition.nodeId)!;
      if (!tappedComponent.isVisualSelectionSupported()) {
        // The user tapped a non-selectable component.
        // Place the document selection at the nearest selectable node
        // to the tapped component.
        moveSelectionToNearestSelectableNode(
          editor: widget.editor,
          document: widget.document,
          documentLayoutResolver: widget.getDocumentLayout,
          currentSelection: widget.selection.value,
          startingNode: widget.document.getNodeById(docPosition.nodeId)!,
        );
      } else {
        // Place the document selection at the location where the
        // user tapped.
        _selectPosition(docPosition);
      }
    } else {
      _clearSelection();
    }

    _showAndHideEditingControlsAfterTapSelection(didTapOnExistingSelection: didTapOnExistingSelection);

    if (didTapOnExistingSelection) {
      // The user tapped on the existing selection. Show the software keyboard.
      //
      // If the user didn't tap on an existing selection, the software keyboard will
      // already be visible.
      widget.openSoftwareKeyboard();
    }

<<<<<<< HEAD
    _showAndHideEditingControlsAfterTapSelection(didTapOnExistingSelection: didTapOnExistingSelection);

=======
>>>>>>> 2dc37420
    widget.focusNode.requestFocus();
  }

  void _onDoubleTapDown(TapDownDetails details) {
    editorGesturesLog.info("Double tap down on document");
    final docOffset = _getDocumentOffsetFromGlobalOffset(details.globalPosition);
    editorGesturesLog.fine(" - document offset: $docOffset");
    final docPosition = _docLayout.getDocumentPositionNearestToOffset(docOffset);
    editorGesturesLog.fine(" - tapped document position: $docPosition");

    if (docPosition != null && widget.contentTapHandler != null) {
      final result = widget.contentTapHandler!.onDoubleTap(docPosition);
      if (result == TapHandlingInstruction.halt) {
        // The custom tap handler doesn't want us to react at all
        // to the tap.
        return;
      }
    }

    if (docPosition != null) {
      final tappedComponent = _docLayout.getComponentByNodeId(docPosition.nodeId)!;
      if (!tappedComponent.isVisualSelectionSupported()) {
        // The user tapped a non-selectable component, so we can't select a word.
        // The editor will remain focused and selection will remain in the nearest
        // selectable component, as set in _onTapUp.
        return;
      }

      bool didSelectContent = _selectWordAt(
        docPosition: docPosition,
        docLayout: _docLayout,
      );

      if (!didSelectContent) {
        didSelectContent = _selectBlockAt(docPosition);
      }

      if (!didSelectContent) {
        // Place the document selection at the location where the
        // user tapped.
        _selectPosition(docPosition);
      }
    } else {
      _clearSelection();
    }

    _showAndHideEditingControlsAfterTapSelection(didTapOnExistingSelection: false);

    widget.focusNode.requestFocus();
  }

  bool _selectBlockAt(DocumentPosition position) {
    if (position.nodePosition is! UpstreamDownstreamNodePosition) {
      return false;
    }

    widget.editor.execute([
      ChangeSelectionRequest(
        DocumentSelection(
          base: DocumentPosition(
            nodeId: position.nodeId,
            nodePosition: const UpstreamDownstreamNodePosition.upstream(),
          ),
          extent: DocumentPosition(
            nodeId: position.nodeId,
            nodePosition: const UpstreamDownstreamNodePosition.downstream(),
          ),
        ),
        SelectionChangeType.placeCaret,
        SelectionReason.userInteraction,
      ),
      const ClearComposingRegionRequest(),
    ]);

    return true;
  }

  void _onTripleTapDown(TapDownDetails details) {
    editorGesturesLog.info("Triple tap down on document");
    final docOffset = _getDocumentOffsetFromGlobalOffset(details.globalPosition);
    editorGesturesLog.fine(" - document offset: $docOffset");
    final docPosition = _docLayout.getDocumentPositionNearestToOffset(docOffset);
    editorGesturesLog.fine(" - tapped document position: $docPosition");

    if (docPosition != null && widget.contentTapHandler != null) {
      final result = widget.contentTapHandler!.onTripleTap(docPosition);
      if (result == TapHandlingInstruction.halt) {
        // The custom tap handler doesn't want us to react at all
        // to the tap.
        return;
      }
    }

    if (docPosition != null) {
      // The user tapped a non-selectable component, so we can't select a paragraph.
      // The editor will remain focused and selection will remain in the nearest
      // selectable component, as set in _onTapUp.
      final tappedComponent = _docLayout.getComponentByNodeId(docPosition.nodeId)!;
      if (!tappedComponent.isVisualSelectionSupported()) {
        return;
      }

      final didSelectParagraph = _selectParagraphAt(
        docPosition: docPosition,
        docLayout: _docLayout,
      );
      if (!didSelectParagraph) {
        // Place the document selection at the location where the
        // user tapped.
        _selectPosition(docPosition);
      }
    } else {
      _clearSelection();
    }

    _showAndHideEditingControlsAfterTapSelection(didTapOnExistingSelection: false);

    widget.focusNode.requestFocus();
  }

  void _showAndHideEditingControlsAfterTapSelection({
    required bool didTapOnExistingSelection,
  }) {
    if (widget.selection.value == null) {
      // There's no selection. Hide all controls.
      _controlsController!
        ..hideCollapsedHandle()
        ..hideExpandedHandles()
        ..hideMagnifier()
        ..hideToolbar()
        ..doNotBlinkCaret();
    } else if (!widget.selection.value!.isCollapsed) {
      _controlsController!
        ..hideCollapsedHandle()
        ..showExpandedHandles()
        ..showToolbar()
        ..hideMagnifier()
        ..doNotBlinkCaret();
    } else {
      // The selection is collapsed.
      _controlsController!
        ..showCollapsedHandle()
        // The collapsed handle should disappear after some inactivity. Start the
        // countdown (or restart an in-progress countdown).
        ..startCollapsedHandleAutoHideCountdown()
        ..hideExpandedHandles()
        ..hideMagnifier()
        ..blinkCaret();

      if (didTapOnExistingSelection) {
        // Toggle the toolbar display when the user taps on the collapsed caret,
        // or on top of an existing selection.
        _controlsController!.toggleToolbar();
      } else {
        // The user tapped somewhere else in the document. Hide the toolbar.
        _controlsController!.hideToolbar();
      }
    }
  }

  void _onPanStart(DragStartDetails details) {
    // Stop waiting for a long-press to start, if a long press isn't already in-progress.
    _tapDownLongPressTimer?.cancel();

    _globalStartDragOffset = details.globalPosition;
    _dragStartInDoc = _getDocumentOffsetFromGlobalOffset(details.globalPosition);

    // We need to record the scroll offset at the beginning of
    // a drag for the case that this interactor is embedded
    // within an ancestor Scrollable. We need to use this value
    // to calculate a scroll delta on every scroll frame to
    // account for the fact that this interactor is moving within
    // the ancestor scrollable, despite the fact that the user's
    // finger/mouse position hasn't changed.
    _dragStartScrollOffset = scrollPosition.pixels;
    _startDragPositionOffset = _dragStartInDoc!;

    if (_isLongPressInProgress) {
      _onLongPressPanStart(details);
      return;
    }

    if (widget.selection.value?.isCollapsed == true) {
      final caretPosition = widget.selection.value!.extent;
      final tapDocumentOffset = widget.getDocumentLayout().getDocumentOffsetFromAncestorOffset(_globalTapDownOffset!);

      final tapPosition = widget.getDocumentLayout().getDocumentPositionAtOffset(tapDocumentOffset);
      final isTapOverCaret = tapPosition != null && caretPosition.isEquivalentTo(tapPosition);

      if (isTapOverCaret) {
        _onCaretDragPanStart(details);
        return;
      }
    }

    _scrollingDrag = scrollPosition.drag(details, () {
      // Allows receiving touches while scrolling due to scroll momentum.
      // This is needed to allow the user to stop scrolling by tapping down.
      scrollPosition.context.setIgnorePointer(false);
    });
  }

  void _onLongPressPanStart(DragStartDetails details) {
    _longPressStrategy!.onLongPressDragStart(details);

    // Tell the overlay where to put the magnifier.
    _magnifierGlobalOffset.value = details.globalPosition;

    widget.dragHandleAutoScroller.value!.startAutoScrollHandleMonitoring();

    _controlsController!
      ..hideToolbar()
      ..showMagnifier();
  }

  void _onCaretDragPanStart(DragStartDetails details) {
    _isCaretDragInProgress = true;

    // Tell the overlay where to put the magnifier.
    _magnifierGlobalOffset.value = details.globalPosition;

    widget.dragHandleAutoScroller.value!.startAutoScrollHandleMonitoring();

    _controlsController!
      ..doNotBlinkCaret()
      ..hideToolbar()
      ..showMagnifier();
  }

  void _onPanUpdate(DragUpdateDetails details) {
    _globalDragOffset = details.globalPosition;

    if (_isLongPressInProgress) {
      _onLongPressPanUpdate(details);
      return;
    }

    if (_isCaretDragInProgress) {
      _onCaretDragPanUpdate(details);
      return;
    }

    if (_scrollingDrag != null) {
      // The user is trying to scroll the document. Change the scroll offset.
      _scrollingDrag!.update(details);
    }
  }

  void _onLongPressPanUpdate(DragUpdateDetails details) {
    final fingerDragDelta = _globalDragOffset! - _globalStartDragOffset!;
    final scrollDelta = _dragStartScrollOffset! - scrollPosition.pixels;
    final fingerDocumentOffset = _docLayout.getDocumentOffsetFromAncestorOffset(details.globalPosition);
    final fingerDocumentPosition = _docLayout.getDocumentPositionNearestToOffset(
      _startDragPositionOffset! + fingerDragDelta - Offset(0, scrollDelta),
    );
    _longPressStrategy!.onLongPressDragUpdate(fingerDocumentOffset, fingerDocumentPosition);
  }

  void _onCaretDragPanUpdate(DragUpdateDetails details) {
    final fingerDragDelta = _globalDragOffset! - _globalStartDragOffset!;
    final scrollDelta = _dragStartScrollOffset! - scrollPosition.pixels;
    final fingerDocumentPosition = _docLayout.getDocumentPositionNearestToOffset(
      _startDragPositionOffset! + fingerDragDelta - Offset(0, scrollDelta),
    )!;
    _selectPosition(fingerDocumentPosition);
  }

  void _updateLongPressSelection(DocumentSelection newSelection) {
    if (newSelection != widget.selection.value) {
      _select(newSelection);
      HapticFeedback.lightImpact();
    }

    // Note: this needs to happen even when the selection doesn't change, in case
    // some controls, like a magnifier, need to follower the user's finger.
    _updateOverlayControlsOnLongPressDrag();
  }

  void _updateOverlayControlsOnLongPressDrag() {
    final extentDocumentOffset = _docLayout.getRectForPosition(widget.selection.value!.extent)!.center;
    final extentGlobalOffset = _docLayout.getAncestorOffsetFromDocumentOffset(extentDocumentOffset);
    final extentInteractorOffset = (context.findRenderObject() as RenderBox).globalToLocal(extentGlobalOffset);
    final extentViewportOffset = _interactorOffsetInViewport(extentInteractorOffset);
    widget.dragHandleAutoScroller.value!.updateAutoScrollHandleMonitoring(dragEndInViewport: extentViewportOffset);

    _magnifierGlobalOffset.value = extentGlobalOffset;
  }

  void _onPanEnd(DragEndDetails details) {
    if (_isLongPressInProgress) {
      _onLongPressEnd();
      return;
    }

    if (_isCaretDragInProgress) {
      _onCaretDragEnd();
      return;
    }

    if (_scrollingDrag != null) {
      // The user was performing a drag gesture to scroll the document.
      // End the scroll activity and let the document scrolling with momentum.
      _scrollingDrag!.end(details);
    }
  }

  void _onPanCancel() {
    if (_isLongPressInProgress) {
      _onLongPressEnd();
      return;
    }

    if (_isCaretDragInProgress) {
      _onCaretDragEnd();
      return;
    }

    if (_scrollingDrag != null) {
      // The user was performing a drag gesture to scroll the document.
      // End the drag gesture.
      _scrollingDrag!.cancel();
    }
  }

  void _onLongPressEnd() {
    _longPressStrategy!.onLongPressEnd();

    // Cancel any on-going long-press.
    _longPressStrategy = null;
    _magnifierGlobalOffset.value = null;

    widget.dragHandleAutoScroller.value!.stopAutoScrollHandleMonitoring();

    _controlsController!.hideMagnifier();
    if (!widget.selection.value!.isCollapsed) {
      _controlsController!
        ..showExpandedHandles()
        ..showToolbar();
    }
  }

  void _onCaretDragEnd() {
    _isCaretDragInProgress = false;

    _magnifierGlobalOffset.value = null;

    widget.dragHandleAutoScroller.value!.stopAutoScrollHandleMonitoring();

    _controlsController!
      ..blinkCaret()
      ..hideMagnifier();
    if (!widget.selection.value!.isCollapsed) {
      _controlsController!
        ..showExpandedHandles()
        ..showToolbar();
    }
  }

  bool _selectWordAt({
    required DocumentPosition docPosition,
    required DocumentLayout docLayout,
  }) {
    final newSelection = getWordSelection(docPosition: docPosition, docLayout: docLayout);
    if (newSelection != null) {
      widget.editor.execute([
        ChangeSelectionRequest(
          newSelection,
          SelectionChangeType.expandSelection,
          SelectionReason.userInteraction,
        ),
        const ClearComposingRegionRequest(),
      ]);
      return true;
    } else {
      return false;
    }
  }

  bool _selectParagraphAt({
    required DocumentPosition docPosition,
    required DocumentLayout docLayout,
  }) {
    final newSelection = getParagraphSelection(docPosition: docPosition, docLayout: docLayout);
    if (newSelection != null) {
      widget.editor.execute([
        ChangeSelectionRequest(
          newSelection,
          SelectionChangeType.expandSelection,
          SelectionReason.userInteraction,
        ),
        const ClearComposingRegionRequest(),
      ]);
      return true;
    } else {
      return false;
    }
  }

  void _selectPosition(DocumentPosition position) {
    editorGesturesLog.fine("Setting document selection to $position");

    widget.editor.execute([
      ChangeSelectionRequest(
        DocumentSelection.collapsed(
          position: position,
        ),
        SelectionChangeType.placeCaret,
        SelectionReason.userInteraction,
      ),
      const ClearComposingRegionRequest(),
    ]);
  }

  void _select(DocumentSelection newSelection) {
    widget.editor.execute([
      ChangeSelectionRequest(
        newSelection,
        SelectionChangeType.expandSelection,
        SelectionReason.userInteraction,
      ),
      const ClearComposingRegionRequest(),
    ]);
  }

  void _clearSelection() {
    editorGesturesLog.fine("Clearing document selection");
    widget.editor.execute([
      const ClearSelectionRequest(),
      const ClearComposingRegionRequest(),
    ]);
  }

  @override
  Widget build(BuildContext context) {
    final gestureSettings = MediaQuery.maybeOf(context)?.gestureSettings;
    return RawGestureDetector(
      behavior: HitTestBehavior.translucent,
      gestures: <Type, GestureRecognizerFactory>{
        TapSequenceGestureRecognizer: GestureRecognizerFactoryWithHandlers<TapSequenceGestureRecognizer>(
          () => TapSequenceGestureRecognizer(),
          (TapSequenceGestureRecognizer recognizer) {
            recognizer
              ..onTapDown = _onTapDown
              ..onTapCancel = _onTapCancel
              ..onTapUp = _onTapUp
              ..onDoubleTapDown = _onDoubleTapDown
              ..onTripleTapDown = _onTripleTapDown
              ..gestureSettings = gestureSettings;
          },
        ),
        VerticalDragGestureRecognizer: GestureRecognizerFactoryWithHandlers<VerticalDragGestureRecognizer>(
          () => VerticalDragGestureRecognizer(),
          (VerticalDragGestureRecognizer recognizer) {
            recognizer
              ..dragStartBehavior = DragStartBehavior.down
              ..onStart = _onPanStart
              ..onUpdate = _onPanUpdate
              ..onEnd = _onPanEnd
              ..onCancel = _onPanCancel
              ..gestureSettings = gestureSettings;
          },
        ),
      },
      child: widget.child,
    );
  }
}

/// Adds and removes an Android-style editor controls overlay, as dictated by an ancestor
/// [SuperEditorAndroidControlsScope].
class SuperEditorAndroidControlsOverlayManager extends StatefulWidget {
  const SuperEditorAndroidControlsOverlayManager({
    super.key,
    this.tapRegionGroupId,
    required this.document,
    required this.getDocumentLayout,
    required this.selection,
    required this.setSelection,
    required this.scrollChangeSignal,
    required this.dragHandleAutoScroller,
    this.defaultToolbarBuilder,
    this.showDebugPaint = false,
    this.child,
  });

  /// {@macro super_editor_tap_region_group_id}
  final String? tapRegionGroupId;

  final Document document;
  final DocumentLayoutResolver getDocumentLayout;
  final ValueListenable<DocumentSelection?> selection;
  final void Function(DocumentSelection?) setSelection;

  final SignalNotifier scrollChangeSignal;

  final ValueListenable<DragHandleAutoScroller?> dragHandleAutoScroller;

  final DocumentFloatingToolbarBuilder? defaultToolbarBuilder;

  /// Paints some extra visual ornamentation to help with
  /// debugging, when `true`.
  final bool showDebugPaint;

  final Widget? child;

  @override
  State<SuperEditorAndroidControlsOverlayManager> createState() => SuperEditorAndroidControlsOverlayManagerState();
}

@visibleForTesting
class SuperEditorAndroidControlsOverlayManagerState extends State<SuperEditorAndroidControlsOverlayManager> {
  final _overlayController = OverlayPortalController();

  SuperEditorAndroidControlsController? _controlsController;
  late FollowerAligner _toolbarAligner;

  // The selection bound that the user is dragging, e.g., base or extent.
  //
  // The drag selection bound varies independently from the drag handle type.
  SelectionBound? _dragHandleSelectionBound;

  // The type of handle that the user started dragging, e.g., upstream or downstream.
  //
  // The drag handle type varies independently from the drag selection bound.
  HandleType? _dragHandleType;

  final _dragHandleSelectionGlobalFocalPoint = ValueNotifier<Offset?>(null);
  final _magnifierFocalPoint = ValueNotifier<Offset?>(null);

  @override
  void initState() {
    super.initState();
    _overlayController.show();
    widget.selection.addListener(_onSelectionChange);
  }

  @override
  void didChangeDependencies() {
    super.didChangeDependencies();

    _controlsController = SuperEditorAndroidControlsScope.rootOf(context);
    // TODO: Replace Cupertino aligner with a generic aligner because this code runs on Android.
    _toolbarAligner = CupertinoPopoverToolbarAligner();
    widget.selection.addListener(_onSelectionChange);
  }

  @override
  void didUpdateWidget(SuperEditorAndroidControlsOverlayManager oldWidget) {
    super.didUpdateWidget(oldWidget);

    if (widget.scrollChangeSignal != oldWidget.scrollChangeSignal) {
      oldWidget.scrollChangeSignal.removeListener(_onDocumentScroll);
      if (_dragHandleType != null) {
        // The user is currently dragging a handle. Listen for scroll changes.
        widget.scrollChangeSignal.addListener(_onDocumentScroll);
      }
    }

    if (widget.selection != oldWidget.selection) {
      oldWidget.selection.removeListener(_onSelectionChange);
      widget.selection.addListener(_onSelectionChange);
    }
  }

  @override
  void dispose() {
    // In case we're disposed in the middle of auto-scrolling, stop auto-scrolling and
    // stop listening for document scroll changes.
    widget.dragHandleAutoScroller.value?.stopAutoScrollHandleMonitoring();
    widget.scrollChangeSignal.removeListener(_onDocumentScroll);
    widget.selection.removeListener(_onSelectionChange);

    super.dispose();
  }

  @visibleForTesting
  bool get wantsToDisplayToolbar => _controlsController!.shouldShowToolbar.value;

  @visibleForTesting
  bool get wantsToDisplayMagnifier => _controlsController!.shouldShowMagnifier.value;

<<<<<<< HEAD
  void _onSelectionChange() {
    if (widget.selection.value?.isCollapsed == true &&
=======
  /// Returns the `RenderBox` for the scrolling viewport.
  ///
  /// If this widget has an ancestor `Scrollable`, then the returned
  /// `RenderBox` belongs to that ancestor `Scrollable`.
  ///
  /// If this widget doesn't have an ancestor `Scrollable`, then this
  /// widget includes a `ScrollView` and this `State`'s render object
  /// is the viewport `RenderBox`.
  RenderBox get viewportBox =>
      (context.findAncestorScrollableWithVerticalScroll?.context.findRenderObject() ?? context.findRenderObject())
          as RenderBox;

  void _onSelectionChange() {
    final selection = widget.selection.value;
    if (selection == null) {
      return;
    }

    if (selection.isCollapsed &&
>>>>>>> 2dc37420
        _controlsController!.shouldShowExpandedHandles.value == true &&
        _dragHandleType == null) {
      // The selection is collapsed, but the expanded handles are visible and the user isn't dragging a handle.
      // This can happen when the selection is expanded, and the user deletes the selected text. The only situation
      // where the expanded handles should be visible when the selection is collapsed is when the selection
      // collapses while the user is dragging an expanded handle, which isn't the case here. Hide the handles.
      _controlsController!
        ..hideCollapsedHandle()
        ..hideExpandedHandles()
        ..hideMagnifier()
        ..hideToolbar()
        ..blinkCaret();
    }
<<<<<<< HEAD
=======

    if (!selection.isCollapsed && _controlsController!.shouldShowCollapsedHandle.value == true) {
      // The selection is expanded, but the collapsed handle is visible. This can happen when the
      // selection is collapsed and the user taps the "Select All" button. There isn't any situation
      // where the collapsed handle should be visible when the selection is expanded. Hide the collapsed
      // handle and show the expanded handles.
      _controlsController!
        ..hideCollapsedHandle()
        ..showExpandedHandles()
        ..hideMagnifier();
    }
>>>>>>> 2dc37420
  }

  void _toggleToolbarOnCollapsedHandleTap() {
    _controlsController!.toggleToolbar();
  }

  void _onHandlePanStart(DragStartDetails details, HandleType handleType) {
    final selection = widget.selection.value;
    if (selection == null) {
      throw Exception("Tried to drag a collapsed Android handle when there's no selection.");
    }
    if (handleType == HandleType.collapsed && !selection.isCollapsed) {
      throw Exception("Tried to drag a collapsed Android handle but the selection is expanded.");
    }
    if (handleType != HandleType.collapsed && selection.isCollapsed) {
      throw Exception("Tried to drag an expanded Android handle but the selection is collapsed.");
    }

    final isSelectionDownstream = widget.selection.value!.hasDownstreamAffinity(widget.document);
    _dragHandleType = handleType;
    late final DocumentPosition selectionBoundPosition;
    if (isSelectionDownstream) {
      _dragHandleSelectionBound = handleType == HandleType.upstream ? SelectionBound.base : SelectionBound.extent;
      selectionBoundPosition = handleType == HandleType.upstream ? selection.base : selection.extent;
    } else {
      _dragHandleSelectionBound = handleType == HandleType.upstream ? SelectionBound.extent : SelectionBound.base;
      selectionBoundPosition = handleType == HandleType.upstream ? selection.extent : selection.base;
    }

    // Find the global offset for the center of the caret as the selection focal point.
    final documentLayout = widget.getDocumentLayout();
    // FIXME: this logic makes sense for selecting characters, but what about images? Does it make sense to set the focal point at the center of the image?
    final centerOfContentAtOffset = documentLayout.getAncestorOffsetFromDocumentOffset(
      documentLayout.getRectForPosition(selectionBoundPosition)!.center,
    );
    _dragHandleSelectionGlobalFocalPoint.value = centerOfContentAtOffset;
    _magnifierFocalPoint.value = centerOfContentAtOffset;

    // Update the controls for handle dragging.
    _controlsController!
      ..cancelCollapsedHandleAutoHideCountdown()
      ..doNotBlinkCaret()
      ..showMagnifier()
      ..hideToolbar();

    // Start auto-scrolling based on the drag-handle offset.
    widget.dragHandleAutoScroller.value?.startAutoScrollHandleMonitoring();

    // Listen for scroll changes so that we can update the selection when the user's
    // finger is standing still, but the document is moving beneath it during auto scrolling.
    widget.scrollChangeSignal.addListener(_onDocumentScroll);
  }

  void _onHandlePanUpdate(DragUpdateDetails details) {
    if (_dragHandleSelectionGlobalFocalPoint.value == null) {
      throw Exception(
          "Tried to pan an Android drag handle but the focal point is null. The focal point is set when the drag begins. This shouldn't be possible.");
    }

    // Move the selection focal point by the given delta.
    _dragHandleSelectionGlobalFocalPoint.value = _dragHandleSelectionGlobalFocalPoint.value! + details.delta;

    // Update the selection and magnifier based on the latest drag handle offset.
    _moveSelectionAndMagnifierToDragHandleOffset(dragDx: details.delta.dx);
  }

  void _onHandlePanEnd(DragEndDetails details, HandleType handleType) {
    _onHandleDragEnd(handleType);
  }

  void _onHandlePanCancel(HandleType handleType) {
    _onHandleDragEnd(handleType);
  }

  void _onHandleDragEnd(HandleType handleType) {
    _dragHandleSelectionBound = null;
    _dragHandleType = null;
    _dragHandleSelectionGlobalFocalPoint.value = null;
    _magnifierFocalPoint.value = null;

    // Start blinking the caret again, and hide the magnifier.
    _controlsController!
      ..blinkCaret()
      ..hideMagnifier();

    if (widget.selection.value?.isCollapsed == true &&
        const [HandleType.upstream, HandleType.downstream].contains(handleType)) {
      // The user dragged an expanded handle until the selection collapsed and then released the handle.
      // While the user was dragging, the expanded handles were displayed.
      // Show the collapsed.
      _controlsController!
        ..hideExpandedHandles()
        ..showCollapsedHandle();
    }

    // Stop auto-scrolling based on the drag-handle offset.
    widget.dragHandleAutoScroller.value?.stopAutoScrollHandleMonitoring();
    widget.scrollChangeSignal.removeListener(_onDocumentScroll);

    if (widget.selection.value?.isCollapsed == false) {
      // The selection is expanded, show the toolbar.
      _controlsController!.showToolbar();
    } else {
      // The selection is collapsed, start the auto-hide countdown for the handle.
      _controlsController!.startCollapsedHandleAutoHideCountdown();
    }
  }

  void _onDocumentScroll() {
    if (_dragHandleType == null) {
      // The user isn't dragging anything. We don't care that the document moved. Return.
      return;
    }

    // Update the selection based on the handle's offset in the document, now that the
    // document has scrolled.
    _moveSelectionAndMagnifierToDragHandleOffset();
  }

  void _moveSelectionAndMagnifierToDragHandleOffset({
    double dragDx = 0,
  }) {
    // Move the selection to the document position that's nearest the focal point.
    final documentLayout = widget.getDocumentLayout();
    final nearestPosition = documentLayout.getDocumentPositionNearestToOffset(
      documentLayout.getDocumentOffsetFromAncestorOffset(_dragHandleSelectionGlobalFocalPoint.value!),
    )!;

    final centerOfContentInContentSpace = documentLayout.getRectForPosition(nearestPosition)!.center;

    // Move the magnifier focal point to match the drag x-offset, but always remain focused on the vertical
    // center of the line.
    final centerOfContentAtNearestPosition =
        documentLayout.getAncestorOffsetFromDocumentOffset(centerOfContentInContentSpace);
    _magnifierFocalPoint.value = Offset(
      _magnifierFocalPoint.value!.dx + dragDx,
      centerOfContentAtNearestPosition.dy,
    );

    switch (_dragHandleType!) {
      case HandleType.collapsed:
        widget.setSelection(DocumentSelection.collapsed(
          position: nearestPosition,
        ));
      case HandleType.upstream:
      case HandleType.downstream:
        switch (_dragHandleSelectionBound!) {
          case SelectionBound.base:
            widget.setSelection(DocumentSelection(
              base: nearestPosition,
              extent: widget.selection.value!.extent,
            ));
          case SelectionBound.extent:
            widget.setSelection(DocumentSelection(
              base: widget.selection.value!.base,
              extent: nearestPosition,
            ));
        }
    }

    // Update the auto-scroll focal point so that the viewport scrolls if we're
    // close to the boundary.
    widget.dragHandleAutoScroller.value?.updateAutoScrollHandleMonitoring(
      dragEndInViewport: _contentOffsetInViewport(centerOfContentInContentSpace),
    );
  }

  /// Converts the [offset] in content space to an offset in the viewport space.
  Offset _contentOffsetInViewport(Offset offset) {
    final documentLayout = widget.getDocumentLayout();
    final globalOffset = documentLayout.getGlobalOffsetFromDocumentOffset(offset);
    return viewportBox.globalToLocal(globalOffset);
  }

  @override
  Widget build(BuildContext context) {
    return OverlayPortal(
      controller: _overlayController,
      overlayChildBuilder: _buildOverlay,
      child: widget.child ?? const SizedBox(),
    );
  }

  Widget _buildOverlay(BuildContext context) {
    return TapRegion(
      groupId: widget.tapRegionGroupId,
      child: Stack(
        children: [
          _buildMagnifierFocalPoint(),
          if (widget.showDebugPaint) //
            _buildDebugSelectionFocalPoint(),
          _buildMagnifier(),
          // Handles and toolbar are built after the magnifier so that they don't appear in the magnifier.
          _buildCollapsedHandle(),
          ..._buildExpandedHandles(),
          _buildToolbar(),
        ],
      ),
    );
  }

  Widget _buildCollapsedHandle() {
    return ValueListenableBuilder(
      valueListenable: _controlsController!.shouldShowCollapsedHandle,
      builder: (context, shouldShow, child) {
        final selection = widget.selection.value;
        if (selection == null || !selection.isCollapsed) {
          // When the user double taps we first place a collapsed selection
          // and then an expanded selection.
          // Return a SizedBox to avoid flashing the collapsed drag handle.
          return const SizedBox();
        }

        // Note: If we pass this widget as the `child` property, it causes repeated starts and stops
        // of the pan gesture. By building it here, pan events work as expected.
        return Follower.withOffset(
          link: _controlsController!.collapsedHandleFocalPoint,
          leaderAnchor: Alignment.bottomCenter,
          followerAnchor: Alignment.topCenter,
          // Use the offset to account for the invisible expanded touch region around the handle.
          offset: -Offset(0, AndroidSelectionHandle.defaultTouchRegionExpansion.top) *
              MediaQuery.devicePixelRatioOf(context),
          child: AnimatedOpacity(
            // When the controller doesn't want the handle to be visible, hide it.
            opacity: shouldShow ? 1.0 : 0.0,
            duration: const Duration(milliseconds: 150),
            child: IgnorePointer(
              // Don't let the handle respond to touch events when the handle shouldn't
              // be visible. This is needed because we don't remove the handle from the
              // tree, we just make it invisible. In theory, invisible widgets aren't
              // supposed to be hit-testable, but in tests I found that without this
              // explicit IgnorePointer, gestures were still being captured by this handle.
              ignoring: !shouldShow,
              child: GestureDetector(
                onTapDown: (_) {
                  // Register tap down to win gesture arena ASAP.
                },
                onTap: _toggleToolbarOnCollapsedHandleTap,
                onPanStart: (details) => _onHandlePanStart(details, HandleType.collapsed),
                onPanUpdate: _onHandlePanUpdate,
                onPanEnd: (details) => _onHandlePanEnd(details, HandleType.collapsed),
                onPanCancel: () => _onHandlePanCancel(HandleType.collapsed),
                dragStartBehavior: DragStartBehavior.down,
                child: AndroidSelectionHandle(
                  key: DocumentKeys.androidCaretHandle,
                  handleType: HandleType.collapsed,
                  color: _controlsController!.controlsColor ?? Theme.of(context).primaryColor,
                ),
              ),
            ),
          ),
        );
      },
    );
  }

  List<Widget> _buildExpandedHandles() {
    return [
      ValueListenableBuilder(
        valueListenable: _controlsController!.shouldShowExpandedHandles,
        builder: (context, shouldShow, child) {
          if (!shouldShow) {
            return const SizedBox();
          }

          return Follower.withOffset(
            link: _controlsController!.upstreamHandleFocalPoint,
            leaderAnchor: Alignment.bottomLeft,
            followerAnchor: Alignment.topRight,
            // Use the offset to account for the invisible expanded touch region around the handle.
            offset:
                -AndroidSelectionHandle.defaultTouchRegionExpansion.topRight * MediaQuery.devicePixelRatioOf(context),
            child: GestureDetector(
              onTapDown: (_) {
                // Register tap down to win gesture arena ASAP.
              },
              onPanStart: (details) => _onHandlePanStart(details, HandleType.upstream),
              onPanUpdate: _onHandlePanUpdate,
              onPanEnd: (details) => _onHandlePanEnd(details, HandleType.upstream),
              onPanCancel: () => _onHandlePanCancel(HandleType.upstream),
              dragStartBehavior: DragStartBehavior.down,
              child: AndroidSelectionHandle(
                key: DocumentKeys.upstreamHandle,
                handleType: HandleType.upstream,
                color: _controlsController!.controlsColor ?? Theme.of(context).primaryColor,
              ),
            ),
          );
        },
      ),
      ValueListenableBuilder(
        valueListenable: _controlsController!.shouldShowExpandedHandles,
        builder: (context, shouldShow, child) {
          if (!shouldShow) {
            return const SizedBox();
          }

          return Follower.withOffset(
            link: _controlsController!.downstreamHandleFocalPoint,
            leaderAnchor: Alignment.bottomRight,
            followerAnchor: Alignment.topLeft,
            // Use the offset to account for the invisible expanded touch region around the handle.
            offset:
                -AndroidSelectionHandle.defaultTouchRegionExpansion.topLeft * MediaQuery.devicePixelRatioOf(context),
            child: GestureDetector(
              onTapDown: (_) {
                // Register tap down to win gesture arena ASAP.
              },
              onPanStart: (details) => _onHandlePanStart(details, HandleType.downstream),
              onPanUpdate: _onHandlePanUpdate,
              onPanEnd: (details) => _onHandlePanEnd(details, HandleType.downstream),
              onPanCancel: () => _onHandlePanCancel(HandleType.downstream),
              dragStartBehavior: DragStartBehavior.down,
              child: AndroidSelectionHandle(
                key: DocumentKeys.downstreamHandle,
                handleType: HandleType.downstream,
                color: _controlsController!.controlsColor ?? Theme.of(context).primaryColor,
              ),
            ),
          );
        },
      ),
    ];
  }

  Widget _buildToolbar() {
    return ValueListenableBuilder(
      valueListenable: _controlsController!.shouldShowToolbar,
      builder: (context, shouldShow, child) {
        return shouldShow ? child! : const SizedBox();
      },
      child: Follower.withAligner(
        link: _controlsController!.toolbarFocalPoint,
        aligner: _toolbarAligner,
        boundary: ScreenFollowerBoundary(
          screenSize: MediaQuery.sizeOf(context),
          devicePixelRatio: MediaQuery.devicePixelRatioOf(context),
        ),
        child: _toolbarBuilder(context, DocumentKeys.mobileToolbar, _controlsController!.toolbarFocalPoint),
      ),
    );
  }

  DocumentFloatingToolbarBuilder get _toolbarBuilder {
    return _controlsController!.toolbarBuilder ?? //
        widget.defaultToolbarBuilder ??
        (_, __, ___) => const SizedBox();
  }

  Widget _buildMagnifierFocalPoint() {
    return ValueListenableBuilder(
      valueListenable: _magnifierFocalPoint,
      builder: (context, focalPoint, child) {
        if (focalPoint == null) {
          return const SizedBox();
        }

        return Positioned(
          left: focalPoint.dx,
          top: focalPoint.dy,
          width: 1,
          height: 1,
          child: Leader(
            link: _controlsController!.magnifierFocalPoint,
          ),
        );
      },
    );
  }

  Widget _buildMagnifier() {
    return ValueListenableBuilder(
      valueListenable: _controlsController!.shouldShowMagnifier,
      builder: (context, shouldShow, child) {
        return _controlsController!.magnifierBuilder != null //
            ? _controlsController!.magnifierBuilder!(
                context,
                DocumentKeys.magnifier,
                _controlsController!.magnifierFocalPoint,
                shouldShow,
              )
            : _buildDefaultMagnifier(
                context,
                DocumentKeys.magnifier,
                _controlsController!.magnifierFocalPoint,
                shouldShow,
              );
      },
    );
  }

  Widget _buildDefaultMagnifier(BuildContext context, Key magnifierKey, LeaderLink focalPoint, bool isVisible) {
    if (!isVisible) {
      return const SizedBox();
    }

    return Follower.withOffset(
      link: _controlsController!.magnifierFocalPoint,
      offset: const Offset(0, -150),
      leaderAnchor: Alignment.center,
      followerAnchor: Alignment.topLeft,
      // Theoretically, we should be able to use a leaderAnchor and followerAnchor of "center"
      // and avoid the following FractionalTranslation. However, when centering the follower,
      // we don't get the expect focal point within the magnified area. It's off-center. I'm not
      // sure why that happens, but using a followerAnchor of "topLeft" and then pulling back
      // by 50% solve the problem.
      child: FractionalTranslation(
        translation: const Offset(-0.5, -0.5),
        child: AndroidMagnifyingGlass(
          key: magnifierKey,
          magnificationScale: 1.5,
          offsetFromFocalPoint: Offset(0, -150 / MediaQuery.devicePixelRatioOf(context)),
        ),
      ),
    );
  }

  Widget _buildDebugSelectionFocalPoint() {
    return ValueListenableBuilder(
      valueListenable: _dragHandleSelectionGlobalFocalPoint,
      builder: (context, focalPoint, child) {
        if (focalPoint == null) {
          return const SizedBox();
        }

        return Positioned(
          left: focalPoint.dx,
          top: focalPoint.dy,
          child: FractionalTranslation(
            translation: const Offset(-0.5, -0.5),
            child: Container(
              width: 5,
              height: 5,
              color: Colors.red,
            ),
          ),
        );
      },
    );
  }
}

enum SelectionHandleType {
  collapsed,
  upstream,
  downstream,
}

enum SelectionBound {
  base,
  extent,
}<|MERGE_RESOLUTION|>--- conflicted
+++ resolved
@@ -837,11 +837,6 @@
       widget.openSoftwareKeyboard();
     }
 
-<<<<<<< HEAD
-    _showAndHideEditingControlsAfterTapSelection(didTapOnExistingSelection: didTapOnExistingSelection);
-
-=======
->>>>>>> 2dc37420
     widget.focusNode.requestFocus();
   }
 
@@ -1423,10 +1418,6 @@
   @visibleForTesting
   bool get wantsToDisplayMagnifier => _controlsController!.shouldShowMagnifier.value;
 
-<<<<<<< HEAD
-  void _onSelectionChange() {
-    if (widget.selection.value?.isCollapsed == true &&
-=======
   /// Returns the `RenderBox` for the scrolling viewport.
   ///
   /// If this widget has an ancestor `Scrollable`, then the returned
@@ -1446,7 +1437,6 @@
     }
 
     if (selection.isCollapsed &&
->>>>>>> 2dc37420
         _controlsController!.shouldShowExpandedHandles.value == true &&
         _dragHandleType == null) {
       // The selection is collapsed, but the expanded handles are visible and the user isn't dragging a handle.
@@ -1460,8 +1450,6 @@
         ..hideToolbar()
         ..blinkCaret();
     }
-<<<<<<< HEAD
-=======
 
     if (!selection.isCollapsed && _controlsController!.shouldShowCollapsedHandle.value == true) {
       // The selection is expanded, but the collapsed handle is visible. This can happen when the
@@ -1473,7 +1461,6 @@
         ..showExpandedHandles()
         ..hideMagnifier();
     }
->>>>>>> 2dc37420
   }
 
   void _toggleToolbarOnCollapsedHandleTap() {
